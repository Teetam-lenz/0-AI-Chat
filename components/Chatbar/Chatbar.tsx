import { useCallback, useContext, useEffect, useMemo, useState } from 'react';

import { useTranslation } from 'next-i18next';
import { event } from 'nextjs-google-analytics';

import { useCreateReducer } from '@/hooks/useCreateReducer';
import useMediaQuery from '@/hooks/useMediaQuery';

import { DEFAULT_SYSTEM_PROMPT, DEFAULT_TEMPERATURE } from '@/utils/app/const';
import {
  getNonDeletedConversations,
  saveConversation,
  saveConversations,
} from '@/utils/app/conversation';
import { updateConversationLastUpdatedAtTimeStamp } from '@/utils/app/conversation';
import { saveFolders } from '@/utils/app/folders';
import { exportData, importData } from '@/utils/app/importExport';

import { Conversation } from '@/types/chat';
import { LatestExportFormat, SupportedExportFormats } from '@/types/export';
import { OpenAIModels } from '@/types/openai';
import { PluginKey } from '@/types/plugin';

import HomeContext from '@/pages/api/home/home.context';

import { ChatFolders } from './components/ChatFolders';
import { ChatbarSettings } from './components/ChatbarSettings';
import { Conversations } from './components/Conversations';

import Sidebar from '../Sidebar';
import ChatbarContext from './Chatbar.context';
import { ChatbarInitialState, initialState } from './Chatbar.state';

import { v4 as uuidv4 } from 'uuid';

export const Chatbar = () => {
  const { t } = useTranslation('sidebar');

  const chatBarContextValue = useCreateReducer<ChatbarInitialState>({
    initialState,
  });

  const {
    state: {
      conversations,
      showChatbar,
<<<<<<< HEAD
      defaultModelId,
      folders,
      pluginKeys,
      selectedConversation,
=======
      showPromptbar,
      defaultModelId,
      folders,
      pluginKeys,
>>>>>>> 27a49508
    },
    dispatch: homeDispatch,
    handleCreateFolder,
    handleNewConversation,
    handleUpdateConversation,
  } = useContext(HomeContext);

  const isMobileLayout = useMediaQuery('(max-width: 640px)');

  const showMobileButtons = useMemo(() => {
    return isMobileLayout && !showPromptbar;
  }, [isMobileLayout, showPromptbar]);

  const {
    state: { searchTerm, filteredConversations },
    dispatch: chatDispatch,
  } = chatBarContextValue;

  const [isImportingData, setIsImportingData] = useState(false);

  const handleApiKeyChange = useCallback(
    (apiKey: string) => {
      homeDispatch({ field: 'apiKey', value: apiKey });

      localStorage.setItem('apiKey', apiKey);
    },
    [homeDispatch],
  );

  const handlePluginKeyChange = (pluginKey: PluginKey) => {
    if (pluginKeys.some((key) => key.pluginId === pluginKey.pluginId)) {
      const updatedPluginKeys = pluginKeys.map((key) => {
        if (key.pluginId === pluginKey.pluginId) {
          return pluginKey;
        }

        return key;
      });

      homeDispatch({ field: 'pluginKeys', value: updatedPluginKeys });

      localStorage.setItem('pluginKeys', JSON.stringify(updatedPluginKeys));
    } else {
      homeDispatch({ field: 'pluginKeys', value: [...pluginKeys, pluginKey] });

      localStorage.setItem(
        'pluginKeys',
        JSON.stringify([...pluginKeys, pluginKey]),
      );
    }
  };

  const handleClearPluginKey = (pluginKey: PluginKey) => {
    const updatedPluginKeys = pluginKeys.filter(
      (key) => key.pluginId !== pluginKey.pluginId,
    );

    if (updatedPluginKeys.length === 0) {
      homeDispatch({ field: 'pluginKeys', value: [] });
      localStorage.removeItem('pluginKeys');
      return;
    }

    homeDispatch({ field: 'pluginKeys', value: updatedPluginKeys });

    localStorage.setItem('pluginKeys', JSON.stringify(updatedPluginKeys));
  };

  const handleExportData = () => {
    exportData();
  };

  const handleImportConversations = (data: SupportedExportFormats) => {
<<<<<<< HEAD
    const { history, folders, prompts }: LatestExportFormat = importData(data);
    homeDispatch({ field: 'conversations', value: history });
    // skip if selected conversation is already in history
    if (
      selectedConversation &&
      !history.some(
        (conversation) => conversation.id === selectedConversation.id,
      )
    ) {
=======
    setIsImportingData(true);
    try {
      const { history, folders, prompts }: LatestExportFormat =
        importData(data);
      homeDispatch({ field: 'conversations', value: history });
>>>>>>> 27a49508
      homeDispatch({
        field: 'selectedConversation',
        value: history[history.length - 1],
      });
<<<<<<< HEAD
    }
    homeDispatch({ field: 'folders', value: folders });
    homeDispatch({ field: 'prompts', value: prompts });
=======
      homeDispatch({ field: 'folders', value: folders });
      homeDispatch({ field: 'prompts', value: prompts });
    } catch (err) {
      console.log(err);
    } finally {
      setTimeout(() => {
        setIsImportingData(false);
      }, 500);
    }
>>>>>>> 27a49508
  };

  const handleClearConversations = () => {
    defaultModelId &&
      homeDispatch({
        field: 'selectedConversation',
        value: {
          id: uuidv4(),
          name: 'New conversation',
          messages: [],
          model: OpenAIModels[defaultModelId],
          prompt: DEFAULT_SYSTEM_PROMPT,
          temperature: DEFAULT_TEMPERATURE,
          folderId: null,
        },
      });

    homeDispatch({ field: 'conversations', value: [] });

    localStorage.removeItem('conversationHistory');
    localStorage.removeItem('selectedConversation');

    const updatedFolders = folders.filter((f) => f.type !== 'chat');

    homeDispatch({ field: 'folders', value: updatedFolders });
    saveFolders(updatedFolders);
    updateConversationLastUpdatedAtTimeStamp();
    event('interaction', {
      category: 'Conversation',
      label: 'Clear conversations',
    });
  };

  const handleDeleteConversation = (conversation: Conversation) => {
    const updatedConversations = conversations.map((c) => {
      if (c.id === conversation.id) {
        return {
          ...c,
          deleted: true,
        };
      }
      return c;
    });

    homeDispatch({ field: 'conversations', value: updatedConversations });
    chatDispatch({ field: 'searchTerm', value: '' });
    saveConversations(updatedConversations);

    if (updatedConversations.length > 0) {
      homeDispatch({
        field: 'selectedConversation',
        value: updatedConversations[updatedConversations.length - 1],
      });

      saveConversation(updatedConversations[updatedConversations.length - 1]);
    } else {
      defaultModelId &&
        homeDispatch({
          field: 'selectedConversation',
          value: {
            id: uuidv4(),
            name: 'New conversation',
            messages: [],
            model: OpenAIModels[defaultModelId],
            prompt: DEFAULT_SYSTEM_PROMPT,
            temperature: DEFAULT_TEMPERATURE,
            folderId: null,
          },
        });

      localStorage.removeItem('selectedConversation');
    }

    event('interaction', {
      category: 'Conversation',
      label: 'Delete Conversation',
    });
  };

  const handleToggleChatbar = () => {
    homeDispatch({ field: 'showChatbar', value: !showChatbar });
    localStorage.setItem('showChatbar', JSON.stringify(!showChatbar));
  };

  const handleDrop = (e: any) => {
    if (e.dataTransfer) {
      const conversation = JSON.parse(e.dataTransfer.getData('conversation'));
      handleUpdateConversation(conversation, { key: 'folderId', value: 0 });
      chatDispatch({ field: 'searchTerm', value: '' });
      e.target.style.background = 'none';
    }
  };

  useEffect(() => {
    if (searchTerm) {
      chatDispatch({
        field: 'filteredConversations',
        value: getNonDeletedConversations(
          conversations.filter((conversation) => {
            const searchable =
              conversation.name.toLocaleLowerCase() +
              ' ' +
              conversation.messages.map((message) => message.content).join(' ');
            return searchable.toLowerCase().includes(searchTerm.toLowerCase());
          }),
        ),
      });
    } else {
      chatDispatch({
        field: 'filteredConversations',
        value: getNonDeletedConversations(conversations),
      });
    }
  }, [searchTerm, conversations]);

  return (
    <ChatbarContext.Provider
      value={{
        ...chatBarContextValue,
        handleDeleteConversation,
        handleClearConversations,
        handleImportConversations,
        handleExportData,
        handlePluginKeyChange,
        handleClearPluginKey,
        handleApiKeyChange,
      }}
    >
      <Sidebar<Conversation>
        side={'left'}
        isOpen={showChatbar}
        addItemButtonTitle={t('New chat')}
        itemComponent={<Conversations conversations={filteredConversations} />}
        itemsIsImporting={isImportingData}
        folderComponent={<ChatFolders searchTerm={searchTerm} />}
        items={filteredConversations}
        searchTerm={searchTerm}
        handleSearchTerm={(searchTerm: string) =>
          chatDispatch({ field: 'searchTerm', value: searchTerm })
        }
        toggleOpen={handleToggleChatbar}
        handleCreateItem={handleNewConversation}
        handleCreateFolder={() => handleCreateFolder(t('New folder'), 'chat')}
        handleDrop={handleDrop}
        footerComponent={<ChatbarSettings />}
        showMobileButton={showMobileButtons}
      />
    </ChatbarContext.Provider>
  );
};<|MERGE_RESOLUTION|>--- conflicted
+++ resolved
@@ -44,17 +44,11 @@
     state: {
       conversations,
       showChatbar,
-<<<<<<< HEAD
       defaultModelId,
       folders,
       pluginKeys,
+      showPromptbar,
       selectedConversation,
-=======
-      showPromptbar,
-      defaultModelId,
-      folders,
-      pluginKeys,
->>>>>>> 27a49508
     },
     dispatch: homeDispatch,
     handleCreateFolder,
@@ -128,32 +122,23 @@
   };
 
   const handleImportConversations = (data: SupportedExportFormats) => {
-<<<<<<< HEAD
-    const { history, folders, prompts }: LatestExportFormat = importData(data);
-    homeDispatch({ field: 'conversations', value: history });
-    // skip if selected conversation is already in history
-    if (
-      selectedConversation &&
-      !history.some(
-        (conversation) => conversation.id === selectedConversation.id,
-      )
-    ) {
-=======
     setIsImportingData(true);
     try {
       const { history, folders, prompts }: LatestExportFormat =
         importData(data);
       homeDispatch({ field: 'conversations', value: history });
->>>>>>> 27a49508
-      homeDispatch({
-        field: 'selectedConversation',
-        value: history[history.length - 1],
-      });
-<<<<<<< HEAD
-    }
-    homeDispatch({ field: 'folders', value: folders });
-    homeDispatch({ field: 'prompts', value: prompts });
-=======
+      // skip if selected conversation is already in history
+      if (
+        selectedConversation &&
+        !history.some(
+          (conversation) => conversation.id === selectedConversation.id,
+        )
+      ) {
+        homeDispatch({
+          field: 'selectedConversation',
+          value: history[history.length - 1],
+        });
+      }
       homeDispatch({ field: 'folders', value: folders });
       homeDispatch({ field: 'prompts', value: prompts });
     } catch (err) {
@@ -163,7 +148,6 @@
         setIsImportingData(false);
       }, 500);
     }
->>>>>>> 27a49508
   };
 
   const handleClearConversations = () => {
