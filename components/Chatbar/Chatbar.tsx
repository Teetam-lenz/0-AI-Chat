--- conflicted
+++ resolved
@@ -194,14 +194,10 @@
             />
           </div>
         ) : (
-          <>
+          <div className="mt-8 text-center text-white opacity-50 select-none">
             <IconMessagesOff />
             {t('No conversations.')}
-<<<<<<< HEAD
-          </>
-=======
           </div>
->>>>>>> 5cdd3e56
         )}
       </div>
         
