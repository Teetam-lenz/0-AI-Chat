--- conflicted
+++ resolved
@@ -6,7 +6,6 @@
 import { Import } from '../Settings/Import';
 import { SidebarButton } from '../Sidebar/SidebarButton';
 import { ClearConversations } from './ClearConversations';
-import { PluginKeys } from './PluginKeys';
 
 interface Props {
   lightMode: 'light' | 'dark';
@@ -20,26 +19,15 @@
   onClearConversations: () => void;
   onExportConversations: () => void;
   onImportConversations: (data: SupportedExportFormats) => void;
-  onPluginKeyChange: (pluginKey: PluginKey) => void;
-  onClearPluginKey: (pluginKey: PluginKey) => void;
 }
 
 export const ChatbarSettings: FC<Props> = ({
   lightMode,
-<<<<<<< HEAD
-=======
-  apiKey,
-  serverSideApiKeyIsSet,
-  pluginKeys,
-  serverSidePluginKeysSet,
->>>>>>> c9d11466
   conversationsCount,
   onToggleLightMode,
   onClearConversations,
   onExportConversations,
   onImportConversations,
-  onPluginKeyChange,
-  onClearPluginKey,
 }) => {
   const { t } = useTranslation('sidebar');
 
@@ -66,21 +54,6 @@
           onToggleLightMode(lightMode === 'light' ? 'dark' : 'light')
         }
       />
-<<<<<<< HEAD
-=======
-
-      {!(serverSideApiKeyIsSet) ? (
-        <Key apiKey={apiKey} onApiKeyChange={onApiKeyChange} />
-      ) : null}
-
-      {!(serverSidePluginKeysSet) ? (
-        <PluginKeys
-          pluginKeys={pluginKeys}
-          onPluginKeyChange={onPluginKeyChange}
-          onClearPluginKey={onClearPluginKey}
-        />
-      ) : null}
->>>>>>> c9d11466
     </div>
   );
 };