import { SupportedExportFormats } from '@/types/export';
import { PluginKey } from '@/types/plugin';
import {
  IconFileExport,
  IconMoon,
  IconSettings,
  IconSun,
} from '@tabler/icons-react';
import { useTranslation } from 'next-i18next';
import { FC } from 'react';
import { Import } from '../Settings/Import';
import { Key } from '../Settings/Key';
import { SidebarButton } from '../Sidebar/SidebarButton';
import { ClearConversations } from './ClearConversations';
import { PluginKeys } from './PluginKeys';
import { useState } from 'react';

interface Props {
  lightMode: 'light' | 'dark';
  apiKey: string;
  serverSideApiKeyIsSet: boolean;
  pluginKeys: PluginKey[];
  serverSidePluginKeysSet: boolean;
  conversationsCount: number;
  onToggleLightMode: (mode: 'light' | 'dark') => void;
  onApiKeyChange: (apiKey: string) => void;
  onClearConversations: () => void;
  onExportConversations: () => void;
  onImportConversations: (data: SupportedExportFormats) => void;
  onPluginKeyChange: (pluginKey: PluginKey) => void;
  onClearPluginKey: (pluginKey: PluginKey) => void;
}

export const ChatbarSettings: FC<Props> = ({
  lightMode,
  apiKey,
  serverSideApiKeyIsSet,
  pluginKeys,
  serverSidePluginKeysSet,
  conversationsCount,
  onToggleLightMode,
  onApiKeyChange,
  onClearConversations,
  onExportConversations,
  onImportConversations,
  onPluginKeyChange,
  onClearPluginKey,
}) => {
  const { t } = useTranslation('sidebar');
  const [showSettings, setShowSettings] = useState(false);

  const toggleSettings = () => {
    setShowSettings(!showSettings);
  };

  return (
    <div className="flex flex-col items-center space-y-1 border-t border-white/20 pt-1 text-sm">
      {showSettings && (
        <>
          {conversationsCount > 0 ? (
            <ClearConversations onClearConversations={onClearConversations} />
          ) : null}

          <Import onImport={onImportConversations} />

          <SidebarButton
            text={t('Export data')}
            icon={<IconFileExport size={18} />}
            onClick={() => onExportConversations()}
          />

          <SidebarButton
            text={lightMode === 'light' ? t('Dark mode') : t('Light mode')}
            icon={
              lightMode === 'light' ? (
                <IconMoon size={18} />
              ) : (
                <IconSun size={18} />
              )
            }
            onClick={() =>
              onToggleLightMode(lightMode === 'light' ? 'dark' : 'light')
            }
          />

          <Key apiKey={apiKey} onApiKeyChange={onApiKeyChange} />

<<<<<<< HEAD
          <PluginKeys
            pluginKeys={pluginKeys}
            onPluginKeyChange={onPluginKeyChange}
            onClearPluginKey={onClearPluginKey}
          />
        </>
      )}

      <SidebarButton
        text={t('Settings')}
        icon={<IconSettings size={18} />}
        onClick={() => toggleSettings()}
      />
=======
      {!(serverSideApiKeyIsSet) ? (
        <Key apiKey={apiKey} onApiKeyChange={onApiKeyChange} />
      ) : null}

      {!(serverSidePluginKeysSet) ? (
        <PluginKeys
          pluginKeys={pluginKeys}
          onPluginKeyChange={onPluginKeyChange}
          onClearPluginKey={onClearPluginKey}
        />
      ) : null}
>>>>>>> 68c9cd4b
    </div>
  );
};<|MERGE_RESOLUTION|>--- conflicted
+++ resolved
@@ -85,7 +85,6 @@
 
           <Key apiKey={apiKey} onApiKeyChange={onApiKeyChange} />
 
-<<<<<<< HEAD
           <PluginKeys
             pluginKeys={pluginKeys}
             onPluginKeyChange={onPluginKeyChange}
@@ -99,19 +98,7 @@
         icon={<IconSettings size={18} />}
         onClick={() => toggleSettings()}
       />
-=======
-      {!(serverSideApiKeyIsSet) ? (
-        <Key apiKey={apiKey} onApiKeyChange={onApiKeyChange} />
-      ) : null}
 
-      {!(serverSidePluginKeysSet) ? (
-        <PluginKeys
-          pluginKeys={pluginKeys}
-          onPluginKeyChange={onPluginKeyChange}
-          onClearPluginKey={onClearPluginKey}
-        />
-      ) : null}
->>>>>>> 68c9cd4b
     </div>
   );
 };