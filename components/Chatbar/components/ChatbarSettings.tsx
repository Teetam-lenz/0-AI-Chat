--- conflicted
+++ resolved
@@ -125,19 +125,6 @@
         )}
         <SidebarButton
           text={t('Latest Updates')}
-<<<<<<< HEAD
-          icon={<IconBrandFacebook size={18} />}
-          onClick={() => {
-            homeDispatch({
-              field: 'showNewsModel',
-              value: true,
-            });
-          }}
-        />
-        <SidebarButton
-          text={t('Follow for updates!')}
-=======
->>>>>>> 8ed47308
           icon={<IconBrandFacebook size={18} />}
           onClick={() => {
             homeDispatch({
