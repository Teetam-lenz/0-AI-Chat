--- conflicted
+++ resolved
@@ -73,13 +73,15 @@
     }
   }, [isPromptPickerOpen, isAtPickerOpen, isToolPickerOpen])
 
-<<<<<<< HEAD
+  useEffect(() => {
+    if (!isPromptPickerOpen || !isAtPickerOpen || !isToolPickerOpen) {
+      chatInputRef.current?.focus()
+    }
+  }, [isPromptPickerOpen, isAtPickerOpen, isToolPickerOpen])
+
   const handleNewChat = async () => {
     if (!selectedWorkspace) return
 
-=======
-  const handleNewChat = () => {
->>>>>>> 6fb8d824
     setUserInput("")
     setChatMessages([])
     setSelectedChat(null)
@@ -144,11 +146,7 @@
       })
     }
 
-<<<<<<< HEAD
     return router.push(`/${selectedWorkspace.id}/chat`)
-=======
-    return router.push("/chat")
->>>>>>> 6fb8d824
   }
 
   const handleFocusChatInput = () => {
