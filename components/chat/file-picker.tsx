import { ChatbotUIContext } from "@/context/context"
import { Tables } from "@/supabase/types"
import { IconBooks } from "@tabler/icons-react"
import { FC, useContext, useEffect, useRef } from "react"
import { FileIcon } from "../ui/file-icon"

interface FilePickerProps {
  isOpen: boolean
  searchQuery: string
  onOpenChange: (isOpen: boolean) => void
  selectedFileIds: string[]
  selectedCollectionIds: string[]
  onSelectFile: (file: Tables<"files">) => void
  onSelectCollection: (collection: Tables<"collections">) => void
  isFocused: boolean
}

export const FilePicker: FC<FilePickerProps> = ({
  isOpen,
  searchQuery,
  onOpenChange,
  selectedFileIds,
  selectedCollectionIds,
  onSelectFile,
  onSelectCollection,
  isFocused
}) => {
<<<<<<< HEAD
  const { files, collections, setIsAtPickerOpen } = useContext(ChatbotUIContext)
=======
  const { files, collections, chatFiles, newMessageFiles } =
    useContext(ChatbotUIContext)
>>>>>>> fd58b51a

  useEffect(() => {
    if (isFocused && itemsRef.current[0]) {
      itemsRef.current[0].focus()
    }
  }, [isFocused])

  const itemsRef = useRef<(HTMLDivElement | null)[]>([])

  const filteredFiles = files.filter(
    file =>
      file.name.toLowerCase().includes(searchQuery.toLowerCase()) &&
      !selectedFileIds.includes(file.id)
  )

  const filteredCollections = collections.filter(
    collection =>
      collection.name.toLowerCase().includes(searchQuery.toLowerCase()) &&
      !selectedCollectionIds.includes(collection.id)
  )

  const handleOpenChange = (isOpen: boolean) => {
    onOpenChange(isOpen)
  }

  const handleSelectFile = (file: Tables<"files">) => {
    onSelectFile(file)
    handleOpenChange(false)
  }

  const handleSelectCollection = (collection: Tables<"collections">) => {
    onSelectCollection(collection)
    handleOpenChange(false)
  }

  const getKeyDownHandler =
<<<<<<< HEAD
    (index: number) => (e: React.KeyboardEvent<HTMLDivElement>) => {
      if (e.key === "Escape") {
        e.preventDefault()
        setIsAtPickerOpen(false)
      } else if (e.key === "Backspace") {
=======
    (index: number, type: "file" | "collection", item: any) =>
    (e: React.KeyboardEvent<HTMLDivElement>) => {
      if (e.key === "Backspace") {
>>>>>>> fd58b51a
        e.preventDefault()
      } else if (e.key === "Enter") {
        e.preventDefault()

        if (type === "file") {
          handleSelectFile(item)
        } else {
          handleSelectCollection(item)
        }
      } else if (
        (e.key === "Tab" || e.key === "ArrowDown") &&
        !e.shiftKey &&
        index === filteredFiles.length + filteredCollections.length - 1
      ) {
        e.preventDefault()
        itemsRef.current[0]?.focus()
      } else if (e.key === "ArrowUp" && !e.shiftKey && index === 0) {
        // go to last element if arrow up is pressed on first element
        e.preventDefault()
        itemsRef.current[itemsRef.current.length - 1]?.focus()
      } else if (e.key === "ArrowUp") {
        e.preventDefault()
        const prevIndex =
          index - 1 >= 0 ? index - 1 : itemsRef.current.length - 1
        itemsRef.current[prevIndex]?.focus()
      } else if (e.key === "ArrowDown") {
        e.preventDefault()
        const nextIndex = index + 1 < itemsRef.current.length ? index + 1 : 0
        itemsRef.current[nextIndex]?.focus()
      }
    }

  return (
    <>
      {isOpen && (
        <div className="bg-background flex flex-col space-y-1 rounded-xl border-2 p-2 text-sm">
          {filteredFiles.length === 0 && filteredCollections.length === 0 ? (
            <div className="text-md flex h-14 cursor-pointer items-center justify-center italic hover:opacity-50">
              No matching files.
            </div>
          ) : (
            <>
              {[...filteredFiles, ...filteredCollections].map((item, index) => (
                <div
                  key={item.id}
                  ref={ref => {
                    itemsRef.current[index] = ref
                  }}
                  tabIndex={0}
                  className="hover:bg-accent focus:bg-accent flex cursor-pointer items-center rounded p-2 focus:outline-none"
                  onClick={() => {
                    if ("type" in item) {
                      handleSelectFile(item as Tables<"files">)
                    } else {
                      handleSelectCollection(item)
                    }
                  }}
                  onKeyDown={e =>
                    getKeyDownHandler(
                      index,
                      "type" in item ? "file" : "collection",
                      item
                    )(e)
                  }
                >
                  {"type" in item ? (
                    <FileIcon type={(item as Tables<"files">).type} size={32} />
                  ) : (
                    <IconBooks size={32} />
                  )}

                  <div className="ml-3 flex flex-col">
                    <div className="font-bold">{item.name}</div>

                    <div className="truncate text-sm opacity-80">
                      {item.description || "No description."}
                    </div>
                  </div>
                </div>
              ))}
            </>
          )}
        </div>
      )}
    </>
  )
}<|MERGE_RESOLUTION|>--- conflicted
+++ resolved
@@ -25,12 +25,7 @@
   onSelectCollection,
   isFocused
 }) => {
-<<<<<<< HEAD
   const { files, collections, setIsAtPickerOpen } = useContext(ChatbotUIContext)
-=======
-  const { files, collections, chatFiles, newMessageFiles } =
-    useContext(ChatbotUIContext)
->>>>>>> fd58b51a
 
   useEffect(() => {
     if (isFocused && itemsRef.current[0]) {
@@ -67,17 +62,11 @@
   }
 
   const getKeyDownHandler =
-<<<<<<< HEAD
     (index: number) => (e: React.KeyboardEvent<HTMLDivElement>) => {
       if (e.key === "Escape") {
         e.preventDefault()
         setIsAtPickerOpen(false)
       } else if (e.key === "Backspace") {
-=======
-    (index: number, type: "file" | "collection", item: any) =>
-    (e: React.KeyboardEvent<HTMLDivElement>) => {
-      if (e.key === "Backspace") {
->>>>>>> fd58b51a
         e.preventDefault()
       } else if (e.key === "Enter") {
         e.preventDefault()
