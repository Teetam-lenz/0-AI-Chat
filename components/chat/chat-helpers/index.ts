// Only used in use-chat-handler.tsx to keep it clean

import { createChatFiles } from "@/db/chat-files"
import { createChat } from "@/db/chats"
import { createMessageFileItems } from "@/db/message-file-items"
import { createMessages, updateMessage } from "@/db/messages"
import { uploadMessageImage } from "@/db/storage/message-images"
import {
  buildFinalMessages,
  buildGoogleGeminiFinalMessages
} from "@/lib/build-prompt"
import { consumeReadableStream } from "@/lib/consume-stream"
import { Tables, TablesInsert } from "@/supabase/types"
import {
  ChatFile,
  ChatMessage,
  ChatPayload,
  ChatSettings,
  LLM,
  MessageImage
} from "@/types"
import React from "react"
import { toast } from "sonner"
import { v4 as uuidv4 } from "uuid"

export const validateChatSettings = (
  chatSettings: ChatSettings | null,
  modelData: LLM | undefined,
  profile: Tables<"profiles"> | null,
  selectedWorkspace: Tables<"workspaces"> | null,
  messageContent: string
) => {
  if (!chatSettings) {
    throw new Error("Chat settings not found")
  }

  if (!modelData) {
    throw new Error("Model not found")
  }

  if (!profile) {
    throw new Error("Profile not found")
  }

  if (!selectedWorkspace) {
    throw new Error("Workspace not found")
  }

  if (!messageContent) {
    throw new Error("Message content not found")
  }
}

export const handleRetrieval = async (
  userInput: string,
  newMessageFiles: ChatFile[],
  chatFiles: ChatFile[],
  embeddingsProvider: "openai" | "local",
  sourceCount: number
) => {
  const response = await fetch("/api/retrieval/retrieve", {
    method: "POST",
    body: JSON.stringify({
      userInput,
      fileIds: [...newMessageFiles, ...chatFiles].map(file => file.id),
      embeddingsProvider,
<<<<<<< HEAD
      embeddingsCount: 5
=======
      sourceCount
>>>>>>> 000befaf
    })
  })

  if (!response.ok) {
    console.error("Error retrieving:", response)
  }

  const { results } = (await response.json()) as {
    results: Tables<"file_items">[]
  }

  return results
}

export const createTempMessages = (
  messageContent: string,
  chatMessages: ChatMessage[],
  chatSettings: ChatSettings,
  b64Images: string[],
  isRegeneration: boolean,
  setChatMessages: React.Dispatch<React.SetStateAction<ChatMessage[]>>
) => {
  let tempUserChatMessage: ChatMessage = {
    message: {
      chat_id: "",
      content: messageContent,
      created_at: "",
      id: uuidv4(),
      image_paths: b64Images,
      model: chatSettings.model,
      role: "user",
      sequence_number: chatMessages.length,
      updated_at: "",
      user_id: ""
    },
    fileItems: []
  }

  let tempAssistantChatMessage: ChatMessage = {
    message: {
      chat_id: "",
      content: "",
      created_at: "",
      id: uuidv4(),
      image_paths: [],
      model: chatSettings.model,
      role: "assistant",
      sequence_number: chatMessages.length + 1,
      updated_at: "",
      user_id: ""
    },
    fileItems: []
  }

  let newMessages = []

  if (isRegeneration) {
    const lastMessageIndex = chatMessages.length - 1
    chatMessages[lastMessageIndex].message.content = ""
    newMessages = [...chatMessages]
  } else {
    newMessages = [
      ...chatMessages,
      tempUserChatMessage,
      tempAssistantChatMessage
    ]
  }

  setChatMessages(newMessages)

  return {
    tempUserChatMessage,
    tempAssistantChatMessage
  }
}

export const handleLocalChat = async (
  payload: ChatPayload,
  profile: Tables<"profiles">,
  chatSettings: ChatSettings,
  tempAssistantMessage: ChatMessage,
  isRegeneration: boolean,
  newAbortController: AbortController,
  setIsGenerating: React.Dispatch<React.SetStateAction<boolean>>,
  setFirstTokenReceived: React.Dispatch<React.SetStateAction<boolean>>,
  setChatMessages: React.Dispatch<React.SetStateAction<ChatMessage[]>>,
  setToolInUse: React.Dispatch<React.SetStateAction<"none" | "retrieval">>
) => {
  const formattedMessages = await buildFinalMessages(payload, profile, [])

  // Ollama API: https://github.com/jmorganca/ollama/blob/main/docs/api.md
  const response = await fetchChatResponse(
    process.env.NEXT_PUBLIC_OLLAMA_URL + "/api/chat",
    {
      model: chatSettings.model,
      messages: formattedMessages,
      options: {
        temperature: payload.chatSettings.temperature
      }
    },
    false,
    newAbortController,
    setIsGenerating,
    setChatMessages
  )

  return await processResponse(
    response,
    isRegeneration
      ? payload.chatMessages[payload.chatMessages.length - 1]
      : tempAssistantMessage,
    false,
    newAbortController,
    setFirstTokenReceived,
    setChatMessages,
    setToolInUse
  )
}

export const handleHostedChat = async (
  payload: ChatPayload,
  profile: Tables<"profiles">,
  modelData: LLM,
  tempAssistantChatMessage: ChatMessage,
  isRegeneration: boolean,
  newAbortController: AbortController,
  newMessageImages: MessageImage[],
  chatImages: MessageImage[],
  setIsGenerating: React.Dispatch<React.SetStateAction<boolean>>,
  setFirstTokenReceived: React.Dispatch<React.SetStateAction<boolean>>,
  setChatMessages: React.Dispatch<React.SetStateAction<ChatMessage[]>>,
  setToolInUse: React.Dispatch<React.SetStateAction<"none" | "retrieval">>
) => {
  const provider =
    modelData.provider === "openai" && profile.use_azure_openai
      ? "azure"
      : modelData.provider

  let formattedMessages = []

  if (provider === "google") {
    formattedMessages = await buildGoogleGeminiFinalMessages(
      payload,
      profile,
      newMessageImages
    )
  } else {
    formattedMessages = await buildFinalMessages(payload, profile, chatImages)
  }

  const response = await fetchChatResponse(
    `/api/chat/${provider}`,
    {
      chatSettings: payload.chatSettings,
      messages: formattedMessages
    },
    true,
    newAbortController,
    setIsGenerating,
    setChatMessages
  )

  return await processResponse(
    response,
    isRegeneration
      ? payload.chatMessages[payload.chatMessages.length - 1]
      : tempAssistantChatMessage,
    true,
    newAbortController,
    setFirstTokenReceived,
    setChatMessages,
    setToolInUse
  )
}

export const fetchChatResponse = async (
  url: string,
  body: object,
  isHosted: boolean,
  controller: AbortController,
  setIsGenerating: React.Dispatch<React.SetStateAction<boolean>>,
  setChatMessages: React.Dispatch<React.SetStateAction<ChatMessage[]>>
) => {
  const response = await fetch(url, {
    method: "POST",
    body: JSON.stringify(body),
    signal: controller.signal
  })

  if (!response.ok) {
    if (response.status === 404 && !isHosted) {
      toast.error(
        "Model not found. Make sure you have it downloaded via Ollama."
      )
    }

    const errorData = await response.json()

    toast.error(errorData.message)

    setIsGenerating(false)
    setChatMessages(prevMessages => prevMessages.slice(0, -2))
  }

  return response
}

export const processResponse = async (
  response: Response,
  lastChatMessage: ChatMessage,
  isHosted: boolean,
  controller: AbortController,
  setFirstTokenReceived: React.Dispatch<React.SetStateAction<boolean>>,
  setChatMessages: React.Dispatch<React.SetStateAction<ChatMessage[]>>,
  setToolInUse: React.Dispatch<React.SetStateAction<"none" | "retrieval">>
) => {
  let fullText = ""
  let contentToAdd = ""

  if (response.body) {
    await consumeReadableStream(
      response.body,
      chunk => {
        setFirstTokenReceived(true)
        setToolInUse("none")

        try {
          contentToAdd = isHosted ? chunk : JSON.parse(chunk).message.content
          fullText += contentToAdd
        } catch (error) {
          console.error("Error parsing JSON:", error)
        }

        setChatMessages(prev =>
          prev.map(chatMessage => {
            if (chatMessage.message.id === lastChatMessage.message.id) {
              const updatedChatMessage: ChatMessage = {
                message: {
                  ...chatMessage.message,
                  content: chatMessage.message.content + contentToAdd
                },
                fileItems: chatMessage.fileItems
              }

              return updatedChatMessage
            }

            return chatMessage
          })
        )
      },
      controller.signal
    )

    return fullText
  } else {
    throw new Error("Response body is null")
  }
}

export const handleCreateChat = async (
  chatSettings: ChatSettings,
  profile: Tables<"profiles">,
  selectedWorkspace: Tables<"workspaces">,
  messageContent: string,
  selectedAssistant: Tables<"assistants">,
  newMessageFiles: ChatFile[],
  setSelectedChat: React.Dispatch<React.SetStateAction<Tables<"chats"> | null>>,
  setChats: React.Dispatch<React.SetStateAction<Tables<"chats">[]>>,
  setChatFiles: React.Dispatch<React.SetStateAction<ChatFile[]>>
) => {
  const createdChat = await createChat({
    user_id: profile.user_id,
    workspace_id: selectedWorkspace.id,
    assistant_id: selectedAssistant?.id || null,
    context_length: chatSettings.contextLength,
    include_profile_context: chatSettings.includeProfileContext,
    include_workspace_instructions: chatSettings.includeWorkspaceInstructions,
    model: chatSettings.model,
    name: messageContent.substring(0, 100),
    prompt: chatSettings.prompt,
    temperature: chatSettings.temperature,
    embeddings_provider: chatSettings.embeddingsProvider
  })

  setSelectedChat(createdChat)
  setChats(chats => [createdChat, ...chats])

  await createChatFiles(
    newMessageFiles.map(file => ({
      user_id: profile.user_id,
      chat_id: createdChat.id,
      file_id: file.id
    }))
  )

  setChatFiles(prev => [...prev, ...newMessageFiles])

  return createdChat
}

export const handleCreateMessages = async (
  chatMessages: ChatMessage[],
  currentChat: Tables<"chats">,
  profile: Tables<"profiles">,
  modelData: LLM,
  messageContent: string,
  generatedText: string,
  newMessageImages: MessageImage[],
  isRegeneration: boolean,
  retrievedFileItems: Tables<"file_items">[],
  setChatMessages: React.Dispatch<React.SetStateAction<ChatMessage[]>>,
  setChatFileItems: React.Dispatch<
    React.SetStateAction<Tables<"file_items">[]>
  >,
  setChatImages: React.Dispatch<React.SetStateAction<MessageImage[]>>
) => {
  const finalUserMessage: TablesInsert<"messages"> = {
    chat_id: currentChat.id,
    user_id: profile.user_id,
    content: messageContent,
    model: modelData.modelId,
    role: "user",
    sequence_number: chatMessages.length,
    image_paths: []
  }

  const finalAssistantMessage: TablesInsert<"messages"> = {
    chat_id: currentChat.id,
    user_id: profile.user_id,
    content: generatedText,
    model: modelData.modelId,
    role: "assistant",
    sequence_number: chatMessages.length + 1,
    image_paths: []
  }

  let finalChatMessages: ChatMessage[] = []

  if (isRegeneration) {
    const lastStartingMessage = chatMessages[chatMessages.length - 1].message

    const updatedMessage = await updateMessage(lastStartingMessage.id, {
      ...lastStartingMessage,
      content: generatedText
    })

    chatMessages[chatMessages.length - 1].message = updatedMessage

    finalChatMessages = [...chatMessages]

    setChatMessages(finalChatMessages)
  } else {
    const createdMessages = await createMessages([
      finalUserMessage,
      finalAssistantMessage
    ])

    // Upload each image (stored in newMessageImages) for the user message to message_images bucket
    const uploadPromises = newMessageImages
      .filter(obj => obj.file !== null)
      .map(obj => {
        let filePath = `${profile.user_id}/${currentChat.id}/${
          createdMessages[0].id
        }/${uuidv4()}`

        return uploadMessageImage(filePath, obj.file as File).catch(error => {
          console.error(`Failed to upload image at ${filePath}:`, error)
          return null
        })
      })

    const paths = (await Promise.all(uploadPromises)).filter(
      Boolean
    ) as string[]

    setChatImages(prevImages => [
      ...prevImages,
      ...newMessageImages.map(obj => ({
        ...obj,
        messageId: createdMessages[0].id
      }))
    ])

    const updatedMessage = await updateMessage(createdMessages[0].id, {
      ...createdMessages[0],
      image_paths: paths
    })

    const createdMessageFileItems = await createMessageFileItems(
      retrievedFileItems.map(fileItem => {
        return {
          user_id: profile.user_id,
          message_id: createdMessages[1].id,
          file_item_id: fileItem.id
        }
      })
    )

    finalChatMessages = [
      ...chatMessages,
      {
        message: updatedMessage,
        fileItems: []
      },
      {
        message: createdMessages[1],
        fileItems: retrievedFileItems.map(fileItem => fileItem.id)
      }
    ]

    setChatFileItems(prevFileItems => {
      const newFileItems = retrievedFileItems.filter(
        fileItem => !prevFileItems.some(prevItem => prevItem.id === fileItem.id)
      )

      return [...prevFileItems, ...newFileItems]
    })

    setChatMessages(finalChatMessages)
  }
}<|MERGE_RESOLUTION|>--- conflicted
+++ resolved
@@ -64,11 +64,7 @@
       userInput,
       fileIds: [...newMessageFiles, ...chatFiles].map(file => file.id),
       embeddingsProvider,
-<<<<<<< HEAD
-      embeddingsCount: 5
-=======
       sourceCount
->>>>>>> 000befaf
     })
   })
 
