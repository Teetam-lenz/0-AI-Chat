"use client"

import { useChatHandler } from "@/components/chat/chat-hooks/use-chat-handler"
import { ChatbotUIContext } from "@/context/context"
import { getAssistantToolsByAssistantId } from "@/db/assistant-tools"
import { getChatFilesByChatId } from "@/db/chat-files"
import { getChatById } from "@/db/chats"
import { getMessageFileItemsByMessageId } from "@/db/message-file-items"
import { getMessagesByChatId } from "@/db/messages"
import { getMessageImageFromStorage } from "@/db/storage/message-images"
import { Tables } from "@/supabase/types"
import { LLMID, MessageImage } from "@/types"
import { convertBlobToBase64 } from "@/utils/blob-to-b64"
import useHotkey from "@/utils/hooks/use-hotkey"
import { useParams } from "next/navigation"
import { FC, useContext, useEffect, useState } from "react"
import { ChatHelp } from "./chat-help"
import { useScroll } from "./chat-hooks/use-scroll"
import { ChatInput } from "./chat-input"
import { ChatMessages } from "./chat-messages"
import { ChatScrollButtons } from "./chat-scroll-buttons"
import { ChatSecondaryButtons } from "./chat-secondary-buttons"

interface ChatUIProps {
  workspaceId: string
  profile: Tables<"profiles">
  models: Tables<"models">[]
  prompts: Tables<"prompts">[]
  files: Tables<"files">[]
  collections: Tables<"collections">[]
  tools: Tables<"tools">[]
  assistants: Tables<"assistants">[]
}

export const ChatUI: FC<ChatUIProps> = ({
  workspaceId,
  profile,
  models,
  prompts,
  files,
  collections,
  tools,
  assistants
}) => {
  useHotkey("o", () => handleNewChat(workspaceId))

  const params = useParams()

  const {
    setChatMessages,
    selectedChat,
    setSelectedChat,
    setChatSettings,
    setChatImages,
    setSelectedAssistant,
    setChatFileItems,
    setChatFiles,
    setShowFilesDisplay,
    setUseRetrieval,
    setSelectedTools
  } = useContext(ChatbotUIContext)

  const { handleNewChat, handleFocusChatInput } = useChatHandler({
    workspaceId,
    profile,
    models
  })

  const {
    messagesStartRef,
    messagesEndRef,
    handleScroll,
    scrollToBottom,
    setIsAtBottom,
    isAtTop,
    isAtBottom,
    isOverflowing,
    scrollToTop
  } = useScroll()

  const [loading, setLoading] = useState(true)

  useEffect(() => {
    const fetchData = async () => {
      await fetchMessages()
      await fetchChat()

      scrollToBottom()
      setIsAtBottom(true)
    }

    if (params.chatid) {
      fetchData().then(() => {
        handleFocusChatInput()
        setLoading(false)
      })
    } else {
      setLoading(false)
    }
  }, [])

  const fetchMessages = async () => {
    const fetchedMessages = await getMessagesByChatId(params.chatid as string)

    const imagePromises: Promise<MessageImage>[] = fetchedMessages.flatMap(
      message =>
        message.image_paths
          ? message.image_paths.map(async imagePath => {
              const url = await getMessageImageFromStorage(imagePath)

              if (url) {
                const response = await fetch(url)
                const blob = await response.blob()
                const base64 = await convertBlobToBase64(blob)

                return {
                  messageId: message.id,
                  path: imagePath,
                  base64,
                  url,
                  file: null
                }
              }

              return {
                messageId: message.id,
                path: imagePath,
                base64: "",
                url,
                file: null
              }
            })
          : []
    )

    const images: MessageImage[] = await Promise.all(imagePromises.flat())
    setChatImages(images)

    const messageFileItemPromises = fetchedMessages.map(
      async message => await getMessageFileItemsByMessageId(message.id)
    )

    const messageFileItems = await Promise.all(messageFileItemPromises)

    const uniqueFileItems = messageFileItems.flatMap(item => item.file_items)
    setChatFileItems(uniqueFileItems)

    const chatFiles = await getChatFilesByChatId(params.chatid as string)

    setChatFiles(
      chatFiles.files.map(file => ({
        id: file.id,
        name: file.name,
        type: file.type,
        file: null
      }))
    )

    setUseRetrieval(true)
    setShowFilesDisplay(true)

    const fetchedChatMessages = fetchedMessages.map(message => {
      return {
        message,
        fileItems: messageFileItems
          .filter(messageFileItem => messageFileItem.id === message.id)
          .flatMap(messageFileItem =>
            messageFileItem.file_items.map(fileItem => fileItem.id)
          )
      }
    })

    setChatMessages(fetchedChatMessages)
  }

  const fetchChat = async () => {
    const chat = await getChatById(params.chatid as string)
    if (!chat) return

    if (chat.assistant_id) {
      const assistant = assistants.find(
        assistant => assistant.id === chat.assistant_id
      )

      if (assistant) {
        setSelectedAssistant(assistant)

        const assistantTools = (
          await getAssistantToolsByAssistantId(assistant.id)
        ).tools
        setSelectedTools(assistantTools)
      }
    }

    setSelectedChat(chat)
    setChatSettings({
      model: chat.model as LLMID,
      prompt: chat.prompt,
      temperature: chat.temperature,
      contextLength: chat.context_length,
      includeProfileContext: chat.include_profile_context,
      includeWorkspaceInstructions: chat.include_workspace_instructions,
      embeddingsProvider: chat.embeddings_provider as "openai" | "local"
    })
  }

  return (
    <div className="relative flex h-full flex-col items-center">
      <div className="absolute left-4 top-2.5 flex justify-center">
        <ChatScrollButtons
          isAtTop={isAtTop}
          isAtBottom={isAtBottom}
          isOverflowing={isOverflowing}
          scrollToTop={scrollToTop}
          scrollToBottom={scrollToBottom}
        />
      </div>

      <div className="absolute right-4 top-1 flex h-[40px] items-center space-x-2">
        <ChatSecondaryButtons
          workspaceId={workspaceId}
          profile={profile}
          models={models}
        />
      </div>

      <div className="bg-secondary flex max-h-[50px] min-h-[50px] w-full items-center justify-center border-b-2 font-bold">
        <div className="max-w-[200px] truncate sm:max-w-[400px] md:max-w-[500px] lg:max-w-[600px] xl:max-w-[700px]">
          {selectedChat?.name || "Chat"}
        </div>
      </div>

      <div
        className="flex size-full flex-col overflow-auto border-b"
        onScroll={handleScroll}
      >
        <div ref={messagesStartRef} />

        <ChatMessages
          workspaceId={workspaceId}
          assistants={assistants}
          profile={profile}
          files={files}
          models={models}
        />

        <div ref={messagesEndRef} />
      </div>

<<<<<<< HEAD
      <div className="relative w-[300px] items-end pb-8 pt-5 sm:w-[400px] md:w-[500px] lg:w-[660px] xl:w-[800px]">
        <ChatInput
          workspaceId={workspaceId}
          profile={profile}
          models={models}
          prompts={prompts}
          files={files}
          collections={collections}
          tools={tools}
          assistants={assistants}
        />
=======
      <div className="relative w-full min-w-[300px] items-end px-2 pb-3 pt-0 sm:w-[600px] sm:pb-8 sm:pt-5 md:w-[700px] lg:w-[700px] xl:w-[800px]">
        <ChatInput />
>>>>>>> 937739fb
      </div>

      <div className="absolute bottom-2 right-2 hidden md:block lg:bottom-4 lg:right-4">
        <ChatHelp />
      </div>
    </div>
  )
}<|MERGE_RESOLUTION|>--- conflicted
+++ resolved
@@ -247,8 +247,7 @@
         <div ref={messagesEndRef} />
       </div>
 
-<<<<<<< HEAD
-      <div className="relative w-[300px] items-end pb-8 pt-5 sm:w-[400px] md:w-[500px] lg:w-[660px] xl:w-[800px]">
+      <div className="relative w-full min-w-[300px] items-end px-2 pb-3 pt-0 sm:w-[600px] sm:pb-8 sm:pt-5 md:w-[700px] lg:w-[700px] xl:w-[800px]">
         <ChatInput
           workspaceId={workspaceId}
           profile={profile}
@@ -259,10 +258,6 @@
           tools={tools}
           assistants={assistants}
         />
-=======
-      <div className="relative w-full min-w-[300px] items-end px-2 pb-3 pt-0 sm:w-[600px] sm:pb-8 sm:pt-5 md:w-[700px] lg:w-[700px] xl:w-[800px]">
-        <ChatInput />
->>>>>>> 937739fb
       </div>
 
       <div className="absolute bottom-2 right-2 hidden md:block lg:bottom-4 lg:right-4">
