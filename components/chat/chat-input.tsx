/* eslint-disable tailwindcss/migration-from-tailwind-2 */
/* eslint-disable react-hooks/exhaustive-deps */
import { ChatbotUIContext } from "@/context/context"
import useHotkey from "@/lib/hooks/use-hotkey"
import { LLM_LIST } from "@/lib/models/llm/llm-list"

import { IconBolt } from "@tabler/icons-react"
import Image from "next/image"
import { FC, useContext, useEffect, useRef, useState } from "react"
import { useTranslation } from "react-i18next"
import { Input } from "../ui/input"
import { TextareaAutosize } from "../ui/textarea-autosize"
import { ChatCommandInput } from "./chat-command-input"
import { ChatFilesDisplay } from "./chat-files-display"
import { useChatHandler } from "./chat-hooks/use-chat-handler"
import { useChatHistoryHandler } from "./chat-hooks/use-chat-history"
import { usePromptAndCommand } from "./chat-hooks/use-prompt-and-command"
import { useSelectFileHandler } from "./chat-hooks/use-select-file-handler"
import { toast } from "sonner"
import { FontAwesomeIcon } from "@fortawesome/react-fontawesome"
import { faArrowUp, faRobot, faSquare } from "@fortawesome/free-solid-svg-icons"
import { faPaperclipVertical } from "@fortawesome/pro-regular-svg-icons"
// import { LiveAudioVisualizer } from "react-audio-visualize"
import RecordingTimer, {
  getMinutesAndSeconds
} from "@/components/chat/RecordingTimer"

interface ChatInputProps {}

export const ChatInput: FC<ChatInputProps> = ({}) => {
  const { t } = useTranslation()

  useHotkey("l", () => {
    handleFocusChatInput()
  })

  const [isTyping, setIsTyping] = useState<boolean>(false)

  const [voiceRecorder, setVoiceRecorder] = useState<MediaRecorder | null>(null)

  const [stream, setStream] = useState<MediaStream | null>(null)

  const [auxContent, setAuxContent] = useState<string>()

  const [isRecording, setIsRecording] = useState<boolean>(false)

  const [content, setContent] = useState<string>()

  const [time, setTime] = useState("")

  const [timeSeconds, setTimeSeconds] = useState(0)

  const [transcriptionLoading, setTranscriptionLoading] = useState(false)

  const [startProcessingAudio, setStartProcessingAudio] = useState(false)

  const [sendDirectFromButton, setSendDirectFromButton] = useState(false)

  const [chunks, setChunks] = useState<Blob[]>([])

  const {
    isAssistantPickerOpen,
    focusAssistant,
    setFocusAssistant,
    userInput,
    chatMessages,
    isGenerating,
    selectedPreset,
    selectedAssistant,
    focusPrompt,
    setFocusPrompt,
    focusFile,
    focusTool,
    setFocusTool,
    isToolPickerOpen,
    isPromptPickerOpen,
    setIsPromptPickerOpen,
    isFilePickerOpen,
    setFocusFile,
    chatSettings,
    selectedTools,
    setSelectedTools,
    assistantImages
  } = useContext(ChatbotUIContext)
  const {
    chatInputRef,
    handleSendMessage,
    handleStopMessage,
    handleFocusChatInput,
    processTranscription
  } = useChatHandler()
  const { handleInputChange } = usePromptAndCommand()
  const { filesToAccept, handleSelectDeviceFile } = useSelectFileHandler()
  const {
    setNewMessageContentToNextUserMessage,
    setNewMessageContentToPreviousUserMessage
  } = useChatHistoryHandler()
  const fileInputRef = useRef<HTMLInputElement>(null)
  useEffect(() => {
    setTimeout(() => {
      handleFocusChatInput()
    }, 200) // FIX: hacky
  }, [selectedPreset, selectedAssistant])
  const handleKeyDown = (event: React.KeyboardEvent) => {
    if (!isTyping && event.key === "Enter" && !event.shiftKey) {
      event.preventDefault()
      setIsPromptPickerOpen(false)
      handleSendMessage(userInput, chatMessages, false)
    }
    // Consolidate conditions to avoid TypeScript error
    if (
      isPromptPickerOpen ||
      isFilePickerOpen ||
      isToolPickerOpen ||
      isAssistantPickerOpen
    ) {
      if (
        event.key === "Tab" ||
        event.key === "ArrowUp" ||
        event.key === "ArrowDown"
      ) {
        event.preventDefault()
        // Toggle focus based on picker type
        if (isPromptPickerOpen) setFocusPrompt(!focusPrompt)
        if (isFilePickerOpen) setFocusFile(!focusFile)
        if (isToolPickerOpen) setFocusTool(!focusTool)
        if (isAssistantPickerOpen) setFocusAssistant(!focusAssistant)
      }
    }
    if (event.key === "ArrowUp" && event.shiftKey && event.ctrlKey) {
      event.preventDefault()
      setNewMessageContentToPreviousUserMessage()
    }
    if (event.key === "ArrowDown" && event.shiftKey && event.ctrlKey) {
      event.preventDefault()
      setNewMessageContentToNextUserMessage()
    }
    //use shift+ctrl+up and shift+ctrl+down to navigate through chat history
    if (event.key === "ArrowUp" && event.shiftKey && event.ctrlKey) {
      event.preventDefault()
      setNewMessageContentToPreviousUserMessage()
    }
    if (event.key === "ArrowDown" && event.shiftKey && event.ctrlKey) {
      event.preventDefault()
      setNewMessageContentToNextUserMessage()
    }
    if (
      isAssistantPickerOpen &&
      (event.key === "Tab" ||
        event.key === "ArrowUp" ||
        event.key === "ArrowDown")
    ) {
      event.preventDefault()
      setFocusAssistant(!focusAssistant)
    }
  }
  const handlePaste = (event: React.ClipboardEvent) => {
    const imagesAllowed = LLM_LIST.find(
      llm => llm.modelId === chatSettings?.model
    )?.imageInput
    const items = event.clipboardData.items
    for (const item of items) {
      if (item.type.indexOf("image") === 0) {
        if (!imagesAllowed) {
          toast.error(
            `Images are not supported for this model. Use models like GPT-4 Vision instead.`
          )
          return
        }
        const file = item.getAsFile()
        if (!file) return
        handleSelectDeviceFile(file)
      }
    }
  }

  // Lógica del AudioRecorder
  const onAudioClick = async () => {
    setContent(content ? content : "")
    try {
      const audioStream = await navigator.mediaDevices.getUserMedia({
        audio: true
      })

      const isSafari =
        window.navigator.userAgent.search("Safari") >= 0 &&
        window.navigator.userAgent.search("Chrome") < 0
      let mimeType = "audio/webm;codecs=opus" // default mimeType

      if (isSafari) {
        if (MediaRecorder.isTypeSupported("audio/mp4;codecs=h264")) {
          console.log("Safari detected, using mp4")
          mimeType = "audio/mp4;codecs=h264"
        } else if (MediaRecorder.isTypeSupported("audio/x-m4a")) {
          console.log("Safari detected, using m4a")
          mimeType = "audio/x-m4a"
        }
      }

      console.log("mimeType", mimeType)

      const mediaRecorder = new window.MediaRecorder(audioStream, {
        mimeType: mimeType
      })

      setStream(audioStream)
      setVoiceRecorder(mediaRecorder)
      setAuxContent(content)
      setContent("")
      setIsRecording(true)
    } catch (e) {
      console.log(e)
      console.log("No se otorgó permiso para acceder al micrófono.")
    }
  }

  const onStopRecording = () => {
    if (!isRecording || !stream || !voiceRecorder) return
    const tracks = stream.getAudioTracks()

    for (const track of tracks) {
      track.stop()
    }

    voiceRecorder.stop()
    setContent(auxContent)
    setAuxContent("")
    setIsRecording(false)
    setStartProcessingAudio(true)
  }

  const handleSetTime = (time: number) => {
    setTime(getMinutesAndSeconds(time))
    setTimeSeconds(time)
  }

  useEffect(() => {
    async function fetchTranscription(audio: any) {
      try {
        setTranscriptionLoading(true)
        const result = await processTranscription(audio)
        // TODO: Implement error handling
        const error = result?.error

        const transcription = result?.transcription

        if (transcription) {
          handleInputChange(transcription)
        }

        setStartProcessingAudio(false)
        setVoiceRecorder(null)
        setTranscriptionLoading(false)
        setTime("")
      } catch (error) {
        console.log("error", error)
        setStartProcessingAudio(false)
        setVoiceRecorder(null)
        setTranscriptionLoading(false)
        setTime("")
      }
    }
    if (startProcessingAudio && timeSeconds > 1) {
      const audio = new Blob(chunks, { type: voiceRecorder!.mimeType })
      void fetchTranscription(audio)
    } else {
      setSendDirectFromButton(false)
      setStartProcessingAudio(false)
      setVoiceRecorder(null)
      setTranscriptionLoading(false)
      setTime("")
    }
  }, [startProcessingAudio])

  useEffect(() => {
    if (!isRecording || !voiceRecorder) return
    voiceRecorder.start(800)

    voiceRecorder.ondataavailable = ({ data }) => {
      chunks.push(data)
    }
  }, [isRecording, voiceRecorder, chunks])

  useEffect(() => {
    if (isRecording || !chunks || !stream) return

    setStream(null)
    setChunks([])
  }, [isRecording, stream, chunks])

  return (
    <>
      <div className="flex flex-col flex-wrap gap-2">
        <ChatFilesDisplay />
        {selectedTools &&
          selectedTools.map((tool, index) => (
            <div
              key={index}
              className="flex justify-center"
              onClick={() =>
                setSelectedTools(
                  selectedTools.filter(
                    selectedTool => selectedTool.id !== tool.id
                  )
                )
              }
            >
              <div className="bg-pixelspace-teal-500 flex h-10 cursor-pointer items-center justify-center space-x-1 rounded-full px-4 py-1 hover:opacity-50">
                <div className="text-pixelspace-gray-90 font-inter text-center text-sm font-medium">
                  {tool.name}
                </div>
                <i
                  className={`fa-regular fa-bolt text-pixelspace-gray-90`}
                  style={{ fontSize: 14 }}
                ></i>
              </div>
            </div>
          ))}
        {selectedAssistant && (
<<<<<<< HEAD
          <div className=" mx-auto flex w-fit items-center space-x-2 rounded-lg p-1.5">
            {selectedAssistant.image_path && (
=======
          <div className=" mx-auto flex w-fit items-center space-x-[10px] rounded-lg  p-1.5">
            {selectedAssistant.image_path ? (
>>>>>>> 68845cdb
              <Image
                style={{ width: "24px", height: "24px" }}
                className="rounded-full "
                src={
                  assistantImages.find(
                    img => img.path === selectedAssistant.image_path
                  )?.base64
                }
                width={24}
                height={24}
                alt={selectedAssistant.name}
              />
            ) : (
              <i
                className="fa-regular fa-robot text-pixelspace-gray-20"
                style={{ fontSize: 14 }}
              ></i>
            )}
            <div className="font-inter text-sm font-medium">
              Talking to {selectedAssistant.name}
            </div>
          </div>
        )}
      </div>
      <div
        style={{
          paddingTop: 20,
          paddingBottom: 20
        }}
        className="border-input bg-pixelspace-gray-60 mt-3 flex min-h-[56px] w-[714px] justify-center rounded-[50px] border-2"
      >
        <div className="absolute bottom-[76px] left-0 max-h-[300px] w-full overflow-auto rounded-xl dark:border-none">
          <ChatCommandInput />
        </div>
        <div className="flex items-end justify-center">
          {/* Hidden input to select files from device */}
          <div className="flex items-center">
            <button
              className="border-pixelspace-gray-50 mr-3 inline-flex size-6 items-center justify-center"
              onClick={() => fileInputRef.current?.click()}
            >
              <FontAwesomeIcon icon={faPaperclipVertical} />
            </button>
            <div
              className={`h-8 border-l ${
                !voiceRecorder && !isRecording ? "" : null
              } flex items-center border-gray-600 py-2 pl-3`}
            >
              <button
                disabled={transcriptionLoading}
                onClick={!isRecording ? onAudioClick : onStopRecording}
                className={`px-1 hover:text-neutral-900 hover:opacity-60 dark:bg-opacity-60 dark:text-white dark:hover:text-neutral-200  `}
              >
                {isRecording ? (
                  <div className="bg-pixelspace-pink flex size-6 items-center justify-center rounded-full">
                    <FontAwesomeIcon
                      icon={faSquare}
                      style={{ fontSize: 11 }}
                      className="text-pixelspace-gray-3"
                    />
                  </div>
                ) : (
                  <div className="relative flex items-center justify-center">
                    <i
                      style={{ fontSize: 16, display: "flex" }}
                      className={`fa-solid fa-microphone flex items-center justify-center ${
                        transcriptionLoading ? "0 text-pixelspace-gray-3 " : ""
                      }`}
                    >
                      {transcriptionLoading ? (
                        <div className="absolute size-4 animate-spin rounded-full border-t-2 border-neutral-800 p-4 dark:border-neutral-100"></div>
                      ) : null}
                    </i>
                  </div>
                )}
              </button>
              {voiceRecorder && isRecording && (
                <RecordingTimer
                  handleSetTime={handleSetTime}
                  isRunning={isRecording}
                />
              )}
              {transcriptionLoading ? (
                <div className="ml-2 w-[200px]">
                  <span className="text-sm text-[#F6F6F9]">{time} </span>
                  <span className="text-sm text-[#F6F6F9]">total duration</span>
                </div>
              ) : null}{" "}
            </div>
            {voiceRecorder && isRecording && (
              <div className="w-auto shrink-0">
                {/* <LiveAudioVisualizer
                  mediaRecorder={mediaRecorder}
                  width={200}
                  height={75}
                /> */}
              </div>
            )}
          </div>
          <Input
            ref={fileInputRef}
            className="hidden"
            type="file"
            onChange={e => {
              if (!e.target.files) return
              handleSelectDeviceFile(e.target.files[0])
            }}
            accept={filesToAccept}
          />
<<<<<<< HEAD
        </div>
        <div className="flex items-center justify-center">
          <TextareaAutosize
            textareaRef={chatInputRef}
            className={`bg-pixelspace-gray-60 ${isRecording || voiceRecorder ? "placeholder:text-pixelspace-gray-60" : "placeholder:text-pixelspace-gray-40"} focus-visible:ring-ring mx-3 flex w-[550px] resize-none rounded-md border-none bg-transparent text-sm  focus-visible:outline-none disabled:cursor-not-allowed disabled:opacity-50`}
            placeholder={t(
              `${isRecording ? "" : "Ask anything. Type “@” for assistants, “/” for prompts, “#” for files, and “!” for tools."}`
            )}
            onValueChange={handleInputChange}
            value={userInput}
            minRows={1}
            maxRows={18}
            onKeyDown={handleKeyDown}
            onPaste={handlePaste}
            onCompositionStart={() => setIsTyping(true)}
            onCompositionEnd={() => setIsTyping(false)}
            isDisabled={isGenerating || isRecording || transcriptionLoading}
          />
        </div>

        <div className="flex cursor-pointer items-end justify-center hover:opacity-50">
=======
        </>
        <TextareaAutosize
          textareaRef={chatInputRef}
          className={`bg-pixelspace-gray-60 placeholder:font-libre-franklin ${isRecording || voiceRecorder ? "placeholder:text-pixelspace-gray-60" : "placeholder:text-pixelspace-gray-40"} focus-visible:ring-ring mx-3 flex w-[550px] resize-none rounded-md border-none bg-transparent text-sm  focus-visible:outline-none disabled:cursor-not-allowed disabled:opacity-50`}
          placeholder={t(
            `${isRecording ? "" : "Ask anything. Type “@” for assistants, “/” for prompts, “#” for files, and “!” for tools."}`
          )}
          onValueChange={handleInputChange}
          value={userInput}
          minRows={1}
          maxRows={18}
          onKeyDown={handleKeyDown}
          onPaste={handlePaste}
          onCompositionStart={() => setIsTyping(true)}
          onCompositionEnd={() => setIsTyping(false)}
          isDisabled={isGenerating || isRecording || transcriptionLoading}
        />
        <div className="cursor-pointer hover:opacity-50">
>>>>>>> 68845cdb
          {isGenerating ? (
            <button
              className="bg-pixelspace-pink size-8 rounded-full"
              onClick={handleStopMessage}
            >
              <FontAwesomeIcon icon={faSquare} />
            </button>
          ) : (
            <button
              className="bg-pixelspace-pink size-8 rounded-full"
              onClick={() => {
                if (!userInput) return
                handleSendMessage(userInput, chatMessages, false)
              }}
            >
              <FontAwesomeIcon icon={faArrowUp} />
            </button>
          )}
        </div>
      </div>
    </>
  )
}<|MERGE_RESOLUTION|>--- conflicted
+++ resolved
@@ -317,13 +317,8 @@
             </div>
           ))}
         {selectedAssistant && (
-<<<<<<< HEAD
-          <div className=" mx-auto flex w-fit items-center space-x-2 rounded-lg p-1.5">
-            {selectedAssistant.image_path && (
-=======
           <div className=" mx-auto flex w-fit items-center space-x-[10px] rounded-lg  p-1.5">
             {selectedAssistant.image_path ? (
->>>>>>> 68845cdb
               <Image
                 style={{ width: "24px", height: "24px" }}
                 className="rounded-full "
@@ -433,7 +428,6 @@
             }}
             accept={filesToAccept}
           />
-<<<<<<< HEAD
         </div>
         <div className="flex items-center justify-center">
           <TextareaAutosize
@@ -455,26 +449,6 @@
         </div>
 
         <div className="flex cursor-pointer items-end justify-center hover:opacity-50">
-=======
-        </>
-        <TextareaAutosize
-          textareaRef={chatInputRef}
-          className={`bg-pixelspace-gray-60 placeholder:font-libre-franklin ${isRecording || voiceRecorder ? "placeholder:text-pixelspace-gray-60" : "placeholder:text-pixelspace-gray-40"} focus-visible:ring-ring mx-3 flex w-[550px] resize-none rounded-md border-none bg-transparent text-sm  focus-visible:outline-none disabled:cursor-not-allowed disabled:opacity-50`}
-          placeholder={t(
-            `${isRecording ? "" : "Ask anything. Type “@” for assistants, “/” for prompts, “#” for files, and “!” for tools."}`
-          )}
-          onValueChange={handleInputChange}
-          value={userInput}
-          minRows={1}
-          maxRows={18}
-          onKeyDown={handleKeyDown}
-          onPaste={handlePaste}
-          onCompositionStart={() => setIsTyping(true)}
-          onCompositionEnd={() => setIsTyping(false)}
-          isDisabled={isGenerating || isRecording || transcriptionLoading}
-        />
-        <div className="cursor-pointer hover:opacity-50">
->>>>>>> 68845cdb
           {isGenerating ? (
             <button
               className="bg-pixelspace-pink size-8 rounded-full"
