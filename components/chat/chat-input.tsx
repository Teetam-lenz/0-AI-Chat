--- conflicted
+++ resolved
@@ -13,10 +13,6 @@
 } from "@tabler/icons-react"
 import Image from "next/image"
 import { FC, useContext, useEffect, useRef, useState } from "react"
-<<<<<<< HEAD
-=======
-import { useTranslation } from "react-i18next"
->>>>>>> 937739fb
 import { toast } from "sonner"
 import { Input } from "../ui/input"
 import { TextareaAutosize } from "../ui/textarea-autosize"
@@ -26,11 +22,6 @@
 import { useChatHistoryHandler } from "./chat-hooks/use-chat-history"
 import { usePromptAndCommand } from "./chat-hooks/use-prompt-and-command"
 import { useSelectFileHandler } from "./chat-hooks/use-select-file-handler"
-<<<<<<< HEAD
-=======
-
-interface ChatInputProps {}
->>>>>>> 937739fb
 
 interface ChatInputProps {
   workspaceId: string
@@ -280,14 +271,7 @@
         <TextareaAutosize
           textareaRef={chatInputRef}
           className="ring-offset-background placeholder:text-muted-foreground focus-visible:ring-ring text-md flex w-full resize-none rounded-md border-none bg-transparent px-14 py-2 focus-visible:outline-none disabled:cursor-not-allowed disabled:opacity-50"
-<<<<<<< HEAD
-          placeholder={`Ask anything. Type "@" for assistants, "/" for prompts, "#" for files, and "!" for tools.`}
-=======
-          placeholder={t(
-            // `Ask anything. Type "@" for assistants, "/" for prompts, "#" for files, and "!" for tools.`
-            `Ask anything. Type @  /  #  !`
-          )}
->>>>>>> 937739fb
+          placeholder={`Ask anything. Type @  /  #  !`}
           onValueChange={handleInputChange}
           value={userInput}
           minRows={1}
