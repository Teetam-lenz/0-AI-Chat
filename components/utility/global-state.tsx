--- conflicted
+++ resolved
@@ -121,7 +121,7 @@
   const [toolInUse, setToolInUse] = useState<string>("none")
 
   useEffect(() => {
-    ;(async () => {
+    ; (async () => {
       const profile = await fetchStartingData()
 
       if (profile) {
@@ -165,135 +165,6 @@
       const workspaces = await getWorkspacesByUserId(user.id)
       setWorkspaces(workspaces)
 
-<<<<<<< HEAD
-      const homeWorkspace = workspaces.find(
-        workspace => workspace.is_home === true
-      )
-
-      // DB guarantees there will always be a home workspace
-      setSelectedWorkspace(homeWorkspace!)
-
-      setChatSettings({
-        model: (homeWorkspace?.default_model || "gpt-4-1106-preview") as LLMID,
-        prompt:
-          homeWorkspace?.default_prompt ||
-          "You are a friendly, helpful AI assistant.",
-        temperature: homeWorkspace?.default_temperature || 0.5,
-        contextLength: homeWorkspace?.default_context_length || 4096,
-        includeProfileContext: homeWorkspace?.include_profile_context || true,
-        includeWorkspaceInstructions:
-          homeWorkspace?.include_workspace_instructions || true,
-        embeddingsProvider:
-          (homeWorkspace?.embeddings_provider as "openai" | "local") || "openai"
-      })
-    }
-  }
-
-  const fetchData = async (workspaceId: string) => {
-    setLoading(true)
-
-    const assistantData = await getAssistantWorkspacesByWorkspaceId(workspaceId)
-    setAssistants(assistantData.assistants)
-
-    for (const assistant of assistantData.assistants) {
-      let url = ""
-
-      if (assistant.image_path) {
-        url = (await getAssistantImageFromStorage(assistant.image_path)) || ""
-      }
-
-      if (url) {
-        const response = await fetch(url)
-        const blob = await response.blob()
-        const base64 = await convertBlobToBase64(blob)
-
-        setAssistantImages(prev => [
-          ...prev,
-          {
-            assistantId: assistant.id,
-            path: assistant.image_path,
-            base64,
-            url
-          }
-        ])
-      } else {
-        setAssistantImages(prev => [
-          ...prev,
-          {
-            assistantId: assistant.id,
-            path: assistant.image_path,
-            base64: "",
-            url
-          }
-        ])
-      }
-    }
-
-    const chats = await getChatsByWorkspaceId(workspaceId)
-    setChats(chats)
-
-    const collectionData =
-      await getCollectionWorkspacesByWorkspaceId(workspaceId)
-    setCollections(collectionData.collections)
-
-    const folders = await getFoldersByWorkspaceId(workspaceId)
-    setFolders(folders)
-
-    const fileData = await getFileWorkspacesByWorkspaceId(workspaceId)
-    setFiles(fileData.files)
-
-    const presetData = await getPresetWorkspacesByWorkspaceId(workspaceId)
-    setPresets(presetData.presets)
-
-    const promptData = await getPromptWorkspacesByWorkspaceId(workspaceId)
-    setPrompts(promptData.prompts)
-
-    const toolData = await getToolWorkspacesByWorkspaceId(workspaceId)
-    setTools(toolData.tools)
-
-    setLoading(false)
-  }
-
-  const fetchOllamaModels = async () => {
-    setLoading(true)
-
-    try {
-      const response = await fetch(
-        process.env.NEXT_PUBLIC_OLLAMA_URL + "/api/tags"
-      )
-
-      if (!response.ok) {
-        throw new Error(`Ollama server is not responding.`)
-      }
-
-      const data = await response.json()
-
-      const localModels = data.models.map((model: any) => ({
-        modelId: model.name as LLMID,
-        modelName: model.name,
-        provider: "ollama",
-        hostedId: model.name,
-        platformLink: "https://ollama.ai/library",
-        imageInput: model.details.families?.includes("clip") ?? false
-      }))
-
-      setAvailableLocalModels(localModels)
-    } catch (error) {
-      console.warn("Error fetching Ollama models: " + error)
-    }
-
-    setLoading(false)
-  }
-
-  const fetchOpenRouterModels = async () => {
-    setLoading(true)
-
-    try {
-      const response = await fetch("https://openrouter.ai/api/v1/models")
-
-      if (!response.ok) {
-        throw new Error(`OpenRouter server is not responding.`)
-=======
       for (const workspace of workspaces) {
         let workspaceImageUrl = ""
 
@@ -317,7 +188,6 @@
             }
           ])
         }
->>>>>>> d3f68725
       }
 
       return profile
