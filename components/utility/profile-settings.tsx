--- conflicted
+++ resolved
@@ -52,54 +52,7 @@
     profile?.image_url || ""
   )
   const [profileImageFile, setProfileImageFile] = useState<File | null>(null)
-<<<<<<< HEAD
   const [useAzureOpenai, setUseAzureOpenai] = useState(profile.use_azure_openai)
-=======
-  const [profileInstructions, setProfileInstructions] = useState(
-    profile?.profile_context || ""
-  )
-
-  const [useAzureOpenai, setUseAzureOpenai] = useState(
-    profile?.use_azure_openai
-  )
-  const [openaiAPIKey, setOpenaiAPIKey] = useState(
-    profile?.openai_api_key || ""
-  )
-  const [openaiOrgID, setOpenaiOrgID] = useState(
-    profile?.openai_organization_id || ""
-  )
-  const [azureOpenaiAPIKey, setAzureOpenaiAPIKey] = useState(
-    profile?.azure_openai_api_key || ""
-  )
-  const [azureOpenaiEndpoint, setAzureOpenaiEndpoint] = useState(
-    profile?.azure_openai_endpoint || ""
-  )
-  const [azureOpenai35TurboID, setAzureOpenai35TurboID] = useState(
-    profile?.azure_openai_35_turbo_id || ""
-  )
-  const [azureOpenai45TurboID, setAzureOpenai45TurboID] = useState(
-    profile?.azure_openai_45_turbo_id || ""
-  )
-  const [azureOpenai45VisionID, setAzureOpenai45VisionID] = useState(
-    profile?.azure_openai_45_vision_id || ""
-  )
-  const [azureEmbeddingsID, setAzureEmbeddingsID] = useState(
-    profile?.azure_openai_embeddings_id || ""
-  )
-  const [anthropicAPIKey, setAnthropicAPIKey] = useState(
-    profile?.anthropic_api_key || ""
-  )
-  const [googleGeminiAPIKey, setGoogleGeminiAPIKey] = useState(
-    profile?.google_gemini_api_key || ""
-  )
-  const [mistralAPIKey, setMistralAPIKey] = useState(
-    profile?.mistral_api_key || ""
-  )
-  const [groqAPIKey, setGroqAPIKey] = useState(profile?.groq_api_key || "")
-  const [perplexityAPIKey, setPerplexityAPIKey] = useState(
-    profile?.perplexity_api_key || ""
-  )
->>>>>>> b0768c0b
 
   const handleSave = async (formData: FormData) => {
     let profileImageUrl = profile.image_url
@@ -112,7 +65,6 @@
 
     const updatedProfile = await updateProfile(profile.id, {
       ...profile,
-<<<<<<< HEAD
       display_name: formData.get("displayName") as string,
       username: formData.get("username") as string,
       profile_context: formData.get("profileInstructions") as string,
@@ -123,6 +75,7 @@
       anthropic_api_key: formData.get("anthropicAPIKey") as string,
       google_gemini_api_key: formData.get("googleGeminiAPIKey") as string,
       mistral_api_key: formData.get("mistralAPIKey") as string,
+      groq_api_key: groqAPIKey,
       perplexity_api_key: formData.get("perplexityAPIKey") as string,
       use_azure_openai: formData.get("useAzureOpenai") === "true",
       azure_openai_api_key: formData.get("azureOpenaiAPIKey") as string,
@@ -134,28 +87,6 @@
       ) as string,
       azure_openai_embeddings_id: formData.get("azureEmbeddingsID") as string,
       openrouter_api_key: formData.get("openrouterAPIKey") as string
-=======
-      display_name: displayName,
-      username,
-      profile_context: profileInstructions,
-      image_url: profileImageUrl,
-      image_path: profileImagePath,
-      openai_api_key: openaiAPIKey,
-      openai_organization_id: openaiOrgID,
-      anthropic_api_key: anthropicAPIKey,
-      google_gemini_api_key: googleGeminiAPIKey,
-      mistral_api_key: mistralAPIKey,
-      groq_api_key: groqAPIKey,
-      perplexity_api_key: perplexityAPIKey,
-      use_azure_openai: useAzureOpenai,
-      azure_openai_api_key: azureOpenaiAPIKey,
-      azure_openai_endpoint: azureOpenaiEndpoint,
-      azure_openai_35_turbo_id: azureOpenai35TurboID,
-      azure_openai_45_turbo_id: azureOpenai45TurboID,
-      azure_openai_45_vision_id: azureOpenai45VisionID,
-      azure_openai_embeddings_id: azureEmbeddingsID,
-      openrouter_api_key: openrouterAPIKey
->>>>>>> b0768c0b
     })
 
     const providers = [
@@ -549,6 +480,22 @@
                 </div>
 
                 <div className="space-y-1">
+                  {envKeyMap["groq"] ? (
+                    <Label>Groq API key set by admin.</Label>
+                  ) : (
+                    <>
+                      <Label>Groq API Key</Label>
+                      <Input
+                        placeholder="Groq API Key"
+                        type="password"
+                        value={groqAPIKey}
+                        onChange={e => setGroqAPIKey(e.target.value)}
+                      />
+                    </>
+                  )}
+                </div>
+
+                <div className="space-y-1">
                   {envKeyMap["perplexity"] ? (
                     <Label>Perplexity API key set by admin.</Label>
                   ) : (
@@ -564,7 +511,6 @@
                   )}
                 </div>
 
-<<<<<<< HEAD
                 <div className="space-y-1">
                   {envKeyMap["openrouter"] ? (
                     <Label>OpenRouter API key set by admin.</Label>
@@ -579,154 +525,6 @@
                       />
                     </>
                   )}
-=======
-                            <Input
-                              placeholder="Azure Embeddings Deployment Name"
-                              value={azureEmbeddingsID}
-                              onChange={e =>
-                                setAzureEmbeddingsID(e.target.value)
-                              }
-                            />
-                          </>
-                        )}
-                      </div>
-                    }
-                  </>
-                ) : (
-                  <>
-                    <div className="space-y-1">
-                      {envKeyMap["openai_organization_id"] ? (
-                        <Label className="text-xs">
-                          OpenAI Organization ID set by admin.
-                        </Label>
-                      ) : (
-                        <>
-                          <Label>OpenAI Organization ID</Label>
-
-                          <Input
-                            placeholder="OpenAI Organization ID (optional)"
-                            disabled={
-                              !!process.env.NEXT_PUBLIC_OPENAI_ORGANIZATION_ID
-                            }
-                            type="password"
-                            value={openaiOrgID}
-                            onChange={e => setOpenaiOrgID(e.target.value)}
-                          />
-                        </>
-                      )}
-                    </div>
-                  </>
-                )}
-              </div>
-
-              <div className="space-y-1">
-                {envKeyMap["anthropic"] ? (
-                  <Label>Anthropic API key set by admin.</Label>
-                ) : (
-                  <>
-                    <Label>Anthropic API Key</Label>
-                    <Input
-                      placeholder="Anthropic API Key"
-                      type="password"
-                      value={anthropicAPIKey}
-                      onChange={e => setAnthropicAPIKey(e.target.value)}
-                    />
-                  </>
-                )}
-              </div>
-
-              <div className="space-y-1">
-                {envKeyMap["google"] ? (
-                  <Label>Google Gemini API key set by admin.</Label>
-                ) : (
-                  <>
-                    <Label>Google Gemini API Key</Label>
-                    <Input
-                      placeholder="Google Gemini API Key"
-                      type="password"
-                      value={googleGeminiAPIKey}
-                      onChange={e => setGoogleGeminiAPIKey(e.target.value)}
-                    />
-                  </>
-                )}
-              </div>
-
-              <div className="space-y-1">
-                {envKeyMap["mistral"] ? (
-                  <Label>Mistral API key set by admin.</Label>
-                ) : (
-                  <>
-                    <Label>Mistral API Key</Label>
-                    <Input
-                      placeholder="Mistral API Key"
-                      type="password"
-                      value={mistralAPIKey}
-                      onChange={e => setMistralAPIKey(e.target.value)}
-                    />
-                  </>
-                )}
-              </div>
-
-              <div className="space-y-1">
-                {envKeyMap["groq"] ? (
-                  <Label>Groq API key set by admin.</Label>
-                ) : (
-                  <>
-                    <Label>Groq API Key</Label>
-                    <Input
-                      placeholder="Groq API Key"
-                      type="password"
-                      value={groqAPIKey}
-                      onChange={e => setGroqAPIKey(e.target.value)}
-                    />
-                  </>
-                )}
-              </div>
-
-              <div className="space-y-1">
-                {envKeyMap["perplexity"] ? (
-                  <Label>Perplexity API key set by admin.</Label>
-                ) : (
-                  <>
-                    <Label>Perplexity API Key</Label>
-                    <Input
-                      placeholder="Perplexity API Key"
-                      type="password"
-                      value={perplexityAPIKey}
-                      onChange={e => setPerplexityAPIKey(e.target.value)}
-                    />
-                  </>
-                )}
-              </div>
-
-              <div className="space-y-1">
-                {envKeyMap["openrouter"] ? (
-                  <Label>OpenRouter API key set by admin.</Label>
-                ) : (
-                  <>
-                    <Label>OpenRouter API Key</Label>
-                    <Input
-                      placeholder="OpenRouter API Key"
-                      type="password"
-                      value={openrouterAPIKey}
-                      onChange={e => setOpenrouterAPIKey(e.target.value)}
-                    />
-                  </>
-                )}
-              </div>
-            </TabsContent>
-          </Tabs>
-        </div>
-
-        <div className="mt-6 flex items-center">
-          <div className="flex items-center space-x-1">
-            <ThemeSwitcher />
-
-            <WithTooltip
-              display={
-                <div>
-                  Download Chatbot UI 1.0 data as JSON. Import coming soon!
->>>>>>> b0768c0b
                 </div>
               </TabsContent>
             </Tabs>
