import { Conversation, KeyValuePair } from '@/types';
import { FC } from 'react';
import { ConversationComponent } from './Conversation';

interface Props {
  loading: boolean;
  conversations: Conversation[];
  selectedConversation: Conversation;
  onSelectConversation: (conversation: Conversation) => void;
  onDeleteConversation: (conversation: Conversation) => void;
  onUpdateConversation: (
    conversation: Conversation,
    data: KeyValuePair,
  ) => void;
}

export const Conversations: FC<Props> = ({
  loading,
  conversations,
  selectedConversation,
  onSelectConversation,
  onDeleteConversation,
  onUpdateConversation,
}) => {
  return (
<<<<<<< HEAD
    <div className="flex w-full flex-col-reverse gap-1 pt-2">
      {conversations.map((conversation, index) => (
=======
    <div className="flex flex-col gap-1 w-full pt-2">
      {conversations.slice().reverse().map((conversation, index) => (
>>>>>>> 499007da
        <ConversationComponent
          key={index}
          selectedConversation={selectedConversation}
          conversation={conversation}
          loading={loading}
          onSelectConversation={onSelectConversation}
          onDeleteConversation={onDeleteConversation}
          onUpdateConversation={onUpdateConversation}
        />
      ))}
    </div>
  );
};<|MERGE_RESOLUTION|>--- conflicted
+++ resolved
@@ -23,13 +23,8 @@
   onUpdateConversation,
 }) => {
   return (
-<<<<<<< HEAD
-    <div className="flex w-full flex-col-reverse gap-1 pt-2">
-      {conversations.map((conversation, index) => (
-=======
-    <div className="flex flex-col gap-1 w-full pt-2">
+    <div className="flex w-full flex-col gap-1 pt-2">
       {conversations.slice().reverse().map((conversation, index) => (
->>>>>>> 499007da
         <ConversationComponent
           key={index}
           selectedConversation={selectedConversation}
