--- conflicted
+++ resolved
@@ -63,13 +63,8 @@
   return (
     <div
       className={`${isOpen ? 'w-[260px]' : 'w-0'} ${
-<<<<<<< HEAD
-        side === 'left' ? 'mobile:left-0' : 'mobile:right-0'
-      } transition-all h-full mobile:max-h-[calc(100vh-48px)] ease-linear relative box-content mobile:fixed mobile:z-10`}
-=======
         side === 'left' ? 'tablet:left-0' : 'tablet:right-0'
-      } transition-all h-full ease-linear relative box-content tablet:fixed tablet:z-10`}
->>>>>>> fe3c9198
+      } transition-all h-full ease-linear mobile:max-h-[calc(100vh-48px)] relative box-content tablet:fixed tablet:z-10`}
     >
       <div
         className={`${
