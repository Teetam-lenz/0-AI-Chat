import { cn } from "@/lib/utils"
import mistral from "@/public/providers/mistral.png"
import perplexity from "@/public/providers/perplexity.png"
<<<<<<< HEAD
=======
import zhipu from "@/public/providers/zhipu.png"
>>>>>>> 6fb8d824
import { ModelProvider } from "@/types"
import { IconSparkles } from "@tabler/icons-react"
import { useTheme } from "next-themes"
import Image from "next/image"
import { FC, HTMLAttributes } from "react"
import { AnthropicSVG } from "../icons/anthropic-svg"
import { GoogleSVG } from "../icons/google-svg"
import { OpenAISVG } from "../icons/openai-svg"

interface ModelIconProps extends HTMLAttributes<HTMLDivElement> {
  provider: ModelProvider
  height: number
  width: number
}

export const ModelIcon: FC<ModelIconProps> = ({
  provider,
  height,
  width,
  ...props
}) => {
  const { theme } = useTheme()

  switch (provider as ModelProvider) {
    case "openai":
      return (
        <OpenAISVG
          className={cn(
            "rounded-sm bg-[#fff] p-1 text-black",
            props.className,
            theme === "dark" ? "bg-white" : "border-[1px] border-black"
          )}
          width={width}
          height={height}
        />
      )
    case "mistral":
<<<<<<< HEAD
=======
      return (
        <Image
          className={cn(
            "rounded-sm p-1",
            theme === "dark" ? "bg-white" : "border-[1px] border-black"
          )}
          src={mistral.src}
          alt="Mistral"
          width={width}
          height={height}
        />
      )
    case "anthropic":
>>>>>>> 6fb8d824
      return (
        <AnthropicSVG
          className={cn(
            "rounded-sm bg-[#fff] p-1 text-black",
            props.className,
            theme === "dark" ? "bg-white" : "border-[1px] border-black"
          )}
          width={width}
          height={height}
        />
      )
<<<<<<< HEAD
    case "anthropic":
=======
    case "google":
>>>>>>> 6fb8d824
      return (
        <GoogleSVG
          className={cn(
            "rounded-sm bg-[#fff] p-1 text-black",
            props.className,
            theme === "dark" ? "bg-white" : "border-[1px] border-black"
          )}
          width={width}
          height={height}
        />
      )
<<<<<<< HEAD
    case "google":
=======
    case "perplexity":
>>>>>>> 6fb8d824
      return (
        <Image
          className={cn(
            "rounded-sm p-1",
            theme === "dark" ? "bg-white" : "border-[1px] border-black"
          )}
          src={perplexity.src}
          alt="Perplexity"
          width={width}
          height={height}
        />
      )
<<<<<<< HEAD
    case "perplexity":
=======
    case "zhipu":
>>>>>>> 6fb8d824
      return (
        <Image
          className={cn(
            "rounded-sm p-1",
            theme === "dark" ? "bg-white" : "border-[1px] border-black"
          )}
          src={zhipu.src}
          alt="Zhipu"
          width={width}
          height={height}
        />
      )
    default:
      return <IconSparkles size={width} />
  }
}<|MERGE_RESOLUTION|>--- conflicted
+++ resolved
@@ -1,10 +1,7 @@
 import { cn } from "@/lib/utils"
 import mistral from "@/public/providers/mistral.png"
 import perplexity from "@/public/providers/perplexity.png"
-<<<<<<< HEAD
-=======
 import zhipu from "@/public/providers/zhipu.png"
->>>>>>> 6fb8d824
 import { ModelProvider } from "@/types"
 import { IconSparkles } from "@tabler/icons-react"
 import { useTheme } from "next-themes"
@@ -42,8 +39,6 @@
         />
       )
     case "mistral":
-<<<<<<< HEAD
-=======
       return (
         <Image
           className={cn(
@@ -57,7 +52,6 @@
         />
       )
     case "anthropic":
->>>>>>> 6fb8d824
       return (
         <AnthropicSVG
           className={cn(
@@ -69,11 +63,7 @@
           height={height}
         />
       )
-<<<<<<< HEAD
-    case "anthropic":
-=======
     case "google":
->>>>>>> 6fb8d824
       return (
         <GoogleSVG
           className={cn(
@@ -85,11 +75,7 @@
           height={height}
         />
       )
-<<<<<<< HEAD
-    case "google":
-=======
     case "perplexity":
->>>>>>> 6fb8d824
       return (
         <Image
           className={cn(
@@ -102,11 +88,7 @@
           height={height}
         />
       )
-<<<<<<< HEAD
-    case "perplexity":
-=======
     case "zhipu":
->>>>>>> 6fb8d824
       return (
         <Image
           className={cn(
