import { ChatbotUIContext } from "@/context/context"
import { isModelLocked } from "@/lib/is-model-locked"
import { LLM, LLMID } from "@/types"
import { IconCheck, IconChevronDown, IconLock } from "@tabler/icons-react"
import { FC, useContext, useEffect, useRef, useState } from "react"
import { Button } from "../ui/button"
import {
  DropdownMenu,
  DropdownMenuContent,
  DropdownMenuTrigger
} from "../ui/dropdown-menu"
import { Input } from "../ui/input"
import { Tabs, TabsList, TabsTrigger } from "../ui/tabs"
import { WithTooltip } from "../ui/with-tooltip"
import { ModelIcon } from "./model-icon"
import { ModelOption } from "./model-option"

interface ModelSelectProps {
  hostedModelOptions: LLM[]
  localModelOptions: LLM[]
  selectedModelId: string
  onSelectModel: (modelId: LLMID) => void
}

export const ModelSelect: FC<ModelSelectProps> = ({
  hostedModelOptions,
  localModelOptions,
  selectedModelId,
  onSelectModel
}) => {
  const { profile, availableLocalModels, availableOpenRouterModels } =
    useContext(ChatbotUIContext)

  const inputRef = useRef<HTMLInputElement>(null)
  const triggerRef = useRef<HTMLButtonElement>(null)

  const [isOpen, setIsOpen] = useState(false)
  const [search, setSearch] = useState("")
  const [tab, setTab] = useState<"hosted" | "local">(process.env.NEXT_PUBLIC_OLLAMA_URL ? 'local' : 'hosted')

  const [isLocked, setIsLocked] = useState<Boolean>(true)

  useEffect(() => {
    if (isOpen) {
      setTimeout(() => {
        inputRef.current?.focus()
      }, 100) // FIX: hacky
    }
  }, [isOpen])

  useEffect(() => {
    const checkModelLock = async () => {
      const isUsingAzure = profile?.use_azure_openai

      if (SELECTED_MODEL && profile) {
        const locked = await isModelLocked(
          SELECTED_MODEL.provider === "openai" && isUsingAzure
            ? "azure"
            : SELECTED_MODEL.provider,
          profile
        )
        setIsLocked(locked)
      }
    }

    checkModelLock()
  }, [profile])

  const handleSelectModel = (modelId: LLMID) => {
    onSelectModel(modelId)
    setIsOpen(false)
  }

  const ALL_MODELS = [
    ...hostedModelOptions,
    ...localModelOptions,
    ...availableOpenRouterModels
  ]

  const groupedModels = ALL_MODELS.reduce<Record<string, LLM[]>>(
    (groups, model) => {
      const key = model.provider
      if (!groups[key]) {
        groups[key] = []
      }
      groups[key].push(model)
      return groups
    },
    {}
  )

  const SELECTED_MODEL = ALL_MODELS.find(
    model => model.modelId === selectedModelId
  )

  if (!profile) return null

  const usingLocalModels = availableLocalModels.length > 0

<<<<<<< HEAD

=======
>>>>>>> f5a06cdf
  return (
    <DropdownMenu
      open={isOpen}
      onOpenChange={isOpen => {
        setIsOpen(isOpen)
        setSearch("")
      }}
    >
      <DropdownMenuTrigger
        className="bg-background w-full justify-start border-2 px-3 py-5"
        asChild
      >
        <Button
          ref={triggerRef}
          className="flex items-center justify-between"
          variant="ghost"
        >
          <div className="flex items-center">
            {isLocked ? (
              <WithTooltip
                display={
                  <div>
                    Save {SELECTED_MODEL?.provider} API key in profile settings
                    to unlock.
                  </div>
                }
                trigger={<IconLock className="mr-2" size={26} />}
              />
            ) : (
              <ModelIcon
                modelId={SELECTED_MODEL?.modelId as LLMID}
                width={26}
                height={26}
              />
            )}

            <div className="ml-2 flex items-center">
              {SELECTED_MODEL?.modelName}
            </div>
          </div>

          <IconChevronDown />
        </Button>
      </DropdownMenuTrigger>

      <DropdownMenuContent
        className="space-y-2 overflow-auto p-2"
        style={{ width: triggerRef.current?.offsetWidth }}
        align="start"
      >
        <Tabs value={tab} onValueChange={(value: any) => setTab(value)}>
          {usingLocalModels && (
            <TabsList defaultValue={process.env.NEXT_PUBLIC_OLLAMA_URL ? 'local' : 'hosted'} className="grid grid-cols-2">
              <TabsTrigger value="hosted">Hosted</TabsTrigger>

              <TabsTrigger value="local">Local</TabsTrigger>
            </TabsList>
          )}
        </Tabs>

        <Input
          ref={inputRef}
          className="w-full"
          placeholder="Search models..."
          value={search}
          onChange={e => setSearch(e.target.value)}
        />

        <div className="max-h-[300px] overflow-auto">
          {Object.entries(groupedModels).map(([provider, models]) => {
            const filteredModels = models
              .filter(model => {
                if (tab === "hosted") return model.provider !== "ollama"
                if (tab === "local") return model.provider === "ollama"
                if (tab === "openrouter") return model.provider === "openrouter"
              })
              .filter(model =>
                model.modelName.toLowerCase().includes(search.toLowerCase())
              )
              .sort((a, b) => a.provider.localeCompare(b.provider))

            if (filteredModels.length === 0) return null

            return (
              <div key={provider}>
                <div className="mb-1 ml-2 text-xs font-bold tracking-wide opacity-50">
                  {provider === "openai" && profile.use_azure_openai
                    ? "AZURE OPENAI"
                    : provider.toLocaleUpperCase()}
                </div>

                <div className="mb-4">
                  {filteredModels.map(model => {
                    return (
                      <div
                        key={model.modelId}
                        className="flex items-center space-x-1"
                      >
                        {selectedModelId === model.modelId && (
                          <IconCheck className="ml-2" size={32} />
                        )}

                        <ModelOption
                          key={model.modelId}
                          model={model}
                          onSelect={() => handleSelectModel(model.modelId)}
                        />
                      </div>
                    )
                  })}
                </div>
              </div>
            )
          })}
        </div>
      </DropdownMenuContent>
    </DropdownMenu>
  )
}<|MERGE_RESOLUTION|>--- conflicted
+++ resolved
@@ -97,10 +97,6 @@
 
   const usingLocalModels = availableLocalModels.length > 0
 
-<<<<<<< HEAD
-
-=======
->>>>>>> f5a06cdf
   return (
     <DropdownMenu
       open={isOpen}
