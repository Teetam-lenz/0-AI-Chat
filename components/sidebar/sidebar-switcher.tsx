import { ContentType } from "@/types"
import {
  IconAdjustmentsHorizontal,
  IconBolt,
  IconBooks,
  IconFile,
  IconMessage,
  IconPencil,
  IconRobotFace
} from "@tabler/icons-react"
import { FC } from "react"
import { TabsList } from "../ui/tabs"
import { WithTooltip } from "../ui/with-tooltip"
import { ProfileSettings } from "../utility/profile-settings"
import { SidebarSwitchItem } from "./sidebar-switch-item"

export const SIDEBAR_ICON_SIZE = 28

interface SidebarSwitcherProps {
  onContentTypeChange: (contentType: ContentType) => void
}

export const SidebarSwitcher: FC<SidebarSwitcherProps> = ({
  onContentTypeChange
}) => {
  return (
    <div className="flex flex-col justify-between border-r-2 pb-5">
      <TabsList className="bg-background grid h-[400px] grid-rows-7">
        <SidebarSwitchItem
          icon={<IconMessage size={SIDEBAR_ICON_SIZE} />}
          contentType="chats"
          onContentTypeChange={onContentTypeChange}
        />

        <SidebarSwitchItem
          icon={<IconAdjustmentsHorizontal size={SIDEBAR_ICON_SIZE} />}
          contentType="presets"
          onContentTypeChange={onContentTypeChange}
        />

        <SidebarSwitchItem
          icon={<IconPencil size={SIDEBAR_ICON_SIZE} />}
          contentType="prompts"
          onContentTypeChange={onContentTypeChange}
        />

        <SidebarSwitchItem
          icon={<IconFile size={SIDEBAR_ICON_SIZE} />}
          contentType="files"
          onContentTypeChange={onContentTypeChange}
        />

        <SidebarSwitchItem
          icon={<IconBooks size={SIDEBAR_ICON_SIZE} />}
          contentType="collections"
          onContentTypeChange={onContentTypeChange}
        />

<<<<<<< HEAD
        {/* <SidebarSwitchItem
=======
        <SidebarSwitchItem
>>>>>>> 3ddcae01
          icon={<IconRobotFace size={SIDEBAR_ICON_SIZE} />}
          contentType="assistants"
          onContentTypeChange={onContentTypeChange}
        />

        <SidebarSwitchItem
          icon={<IconBolt size={SIDEBAR_ICON_SIZE} />}
          contentType="tools"
          onContentTypeChange={onContentTypeChange}
<<<<<<< HEAD
        /> */}
=======
        />
>>>>>>> 3ddcae01
      </TabsList>

      <div className="flex flex-col items-center space-y-4">
        {/* TODO */}
        {/* <WithTooltip display={<div>Import</div>} trigger={<Import />} /> */}

        {/* TODO */}
        {/* <Alerts /> */}

        <WithTooltip
          display={<div>Profile Settings</div>}
          trigger={<ProfileSettings />}
        />
      </div>
    </div>
  )
}<|MERGE_RESOLUTION|>--- conflicted
+++ resolved
@@ -1,12 +1,10 @@
 import { ContentType } from "@/types"
 import {
   IconAdjustmentsHorizontal,
-  IconBolt,
   IconBooks,
   IconFile,
   IconMessage,
-  IconPencil,
-  IconRobotFace
+  IconPencil
 } from "@tabler/icons-react"
 import { FC } from "react"
 import { TabsList } from "../ui/tabs"
@@ -56,25 +54,17 @@
           onContentTypeChange={onContentTypeChange}
         />
 
-<<<<<<< HEAD
         {/* <SidebarSwitchItem
-=======
-        <SidebarSwitchItem
->>>>>>> 3ddcae01
           icon={<IconRobotFace size={SIDEBAR_ICON_SIZE} />}
           contentType="assistants"
           onContentTypeChange={onContentTypeChange}
-        />
+        />gi
 
         <SidebarSwitchItem
           icon={<IconBolt size={SIDEBAR_ICON_SIZE} />}
           contentType="tools"
           onContentTypeChange={onContentTypeChange}
-<<<<<<< HEAD
         /> */}
-=======
-        />
->>>>>>> 3ddcae01
       </TabsList>
 
       <div className="flex flex-col items-center space-y-4">
