--- conflicted
+++ resolved
@@ -278,32 +278,6 @@
 
   return (
     <div className="relative flex-1 overflow-hidden bg-white dark:bg-[#343541]">
-<<<<<<< HEAD
-      {!(apiKey || serverSideApiKeyIsSet) ? (
-        <div className="mx-auto flex h-full w-[300px] flex-col justify-center space-y-6 sm:w-[600px]">
-          <div className="text-center text-4xl font-bold text-black dark:text-white">
-            Welcome to Sol IQGPT
-          </div>
-          <div className="text-center text-lg text-black dark:text-white">
-            <div className="mb-8">{`Sol IQGPT is an open source clone of OpenAI's ChatGPT UI.`}</div>
-            <div className="mb-2 font-bold">
-              Important: Sol IQGPT is 100% unaffiliated with OpenAI.
-            </div>
-          </div>
-          <div className="text-center text-gray-500 dark:text-gray-400">
-            <div className="mb-2">
-              Sol IQGPT allows you to plug in your API key to use this UI with
-              their API.
-            </div>
-            <div className="mb-2">
-              It is <span className="italic">only</span> used to communicate
-              with their API.
-            </div>
-            <div className="mb-2">
-              {t(
-                'Please set your OpenAI API key in the bottom left of the sidebar.',
-              )}
-=======
       <div
         className="max-h-full overflow-x-hidden"
         ref={chatContainerRef}
@@ -338,7 +312,6 @@
                   }
                 />
               </div>
->>>>>>> 34e32875
             </div>
           </>
         ) : (
@@ -358,32 +331,6 @@
                 <IconClearAll size={18} />
               </button>
             </div>
-<<<<<<< HEAD
-          </div>
-        </div>
-      ) : modelError ? (
-        <ErrorMessageDiv error={modelError} />
-      ) : (
-        <>
-          <div
-            className="max-h-full overflow-x-hidden"
-            ref={chatContainerRef}
-            onScroll={handleScroll}
-          >
-            {selectedConversation?.messages.length === 0 ? (
-              <>
-                <div className="mx-auto flex flex-col space-y-5 md:space-y-10 px-3 pt-5 md:pt-12 sm:max-w-[600px]">
-                  <div className="text-center text-3xl font-semibold text-gray-800 dark:text-gray-100">
-                    {models.length === 0 ? (
-                      <div>
-                        <Spinner size="16px" className="mx-auto" />
-                      </div>
-                    ) : (
-                      'Sol IQGPT'
-                    )}
-                  </div>
-=======
->>>>>>> 34e32875
 
             {selectedConversation?.messages.map((message, index) => (
               <MemoizedChatMessage
