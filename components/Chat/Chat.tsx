import { Conversation, Message } from '@/types/chat';
import { IconArrowDown } from '@tabler/icons-react';
import { KeyValuePair } from '@/types/data';
import { ErrorMessage } from '@/types/error';
import { OpenAIModel } from '@/types/openai';
import { Prompt } from '@/types/prompt';
import { throttle } from '@/utils';
import { IconClearAll, IconKey, IconSettings } from '@tabler/icons-react';
import { useTranslation } from 'next-i18next';
import {
  FC,
  memo,
  MutableRefObject,
  useCallback,
  useEffect,
  useRef,
  useState,
} from 'react';
import { Spinner } from '../Global/Spinner';
import { ChatInput } from './ChatInput';
import { ChatLoader } from './ChatLoader';
import { ChatMessage } from './ChatMessage';
import { ErrorMessageDiv } from './ErrorMessageDiv';
import { ModelSelect } from './ModelSelect';
import { SystemPrompt } from './SystemPrompt';
import { Plugins } from '../Plugins/Plugins';
<<<<<<< HEAD
import { Plugin } from '@/types/plugin';
=======
import { dummyPlugins } from '@/types/plugin';
>>>>>>> 8d2463c3

interface Props {
  conversation: Conversation;
  models: OpenAIModel[];
  apiKey: string;
  serverSideApiKeyIsSet: boolean;
  messageIsStreaming: boolean;
  modelError: ErrorMessage | null;
  loading: boolean;
  prompts: Prompt[];
  onSend: (message: Message, deleteCount?: number) => void;
  onUpdateConversation: (
    conversation: Conversation,
    data: KeyValuePair,
  ) => void;
  onEditMessage: (message: Message, messageIndex: number) => void;
  stopConversationRef: MutableRefObject<boolean>;
  plugins: Plugin[];
  onInstallPlugin: (plugin: Plugin) => void;
}

export const Chat: FC<Props> = memo(
  ({
    conversation,
    models,
    apiKey,
    serverSideApiKeyIsSet,
    messageIsStreaming,
    modelError,
    loading,
    prompts,
    onSend,
    onUpdateConversation,
    onEditMessage,
    stopConversationRef,
    plugins,
    onInstallPlugin,
  }) => {
    const { t } = useTranslation('chat');
    const [currentMessage, setCurrentMessage] = useState<Message>();
    const [autoScrollEnabled, setAutoScrollEnabled] = useState<boolean>(true);
    const [showSettings, setShowSettings] = useState<boolean>(false);
    const [showScrollDownButton, setShowScrollDownButton] =
      useState<boolean>(false);

    const messagesEndRef = useRef<HTMLDivElement>(null);
    const chatContainerRef = useRef<HTMLDivElement>(null);
    const textareaRef = useRef<HTMLTextAreaElement>(null);

    const scrollToBottom = useCallback(() => {
      if (autoScrollEnabled) {
        messagesEndRef.current?.scrollIntoView({ behavior: 'smooth' });
        textareaRef.current?.focus();
      }
    }, [autoScrollEnabled]);

    const handleScroll = () => {
      if (chatContainerRef.current) {
        const { scrollTop, scrollHeight, clientHeight } =
          chatContainerRef.current;
        const bottomTolerance = 30;

        if (scrollTop + clientHeight < scrollHeight - bottomTolerance) {
          setAutoScrollEnabled(false);
          setShowScrollDownButton(true);
        } else {
          setAutoScrollEnabled(true);
          setShowScrollDownButton(false);
        }
      }
    };

    const handleScrollDown = () => {
      chatContainerRef.current?.scrollTo({
        top: chatContainerRef.current.scrollHeight,
        behavior: 'smooth',
      });
    };

    const handleSettings = () => {
      setShowSettings(!showSettings);
    };

    const onClearAll = () => {
      if (confirm(t<string>('Are you sure you want to clear all messages?'))) {
        onUpdateConversation(conversation, { key: 'messages', value: [] });
      }
    };

    const scrollDown = () => {
      if (autoScrollEnabled) {
        messagesEndRef.current?.scrollIntoView(true);
      }
    };
    const throttledScrollDown = throttle(scrollDown, 250);

    // appear scroll down button only when user scrolls up

    useEffect(() => {
      throttledScrollDown();
      setCurrentMessage(
        conversation.messages[conversation.messages.length - 2],
      );
    }, [conversation.messages, throttledScrollDown]);

    useEffect(() => {
      const observer = new IntersectionObserver(
        ([entry]) => {
          setAutoScrollEnabled(entry.isIntersecting);
          if (entry.isIntersecting) {
            textareaRef.current?.focus();
          }
        },
        {
          root: null,
          threshold: 0.5,
        },
      );
      const messagesEndElement = messagesEndRef.current;
      if (messagesEndElement) {
        observer.observe(messagesEndElement);
      }
      return () => {
        if (messagesEndElement) {
          observer.unobserve(messagesEndElement);
        }
      };
    }, [messagesEndRef]);

    return (
      <div className="relative flex-1 overflow-hidden bg-white dark:bg-[#343541]">
        {!(apiKey || serverSideApiKeyIsSet) ? (
          <div className="mx-auto flex h-full w-[300px] flex-col justify-center space-y-6 sm:w-[500px]">
            <div className="mx-auto mb-5 text-gray-800 dark:text-gray-100">
              <IconKey size={36} />
            </div>
            <div className="text-center text-2xl font-semibold text-gray-800 dark:text-gray-100">
              {t('OpenAI API Key Required')}
            </div>
            <div className="text-center text-gray-500 dark:text-gray-400">
              <div className="mb-2">
                {t(
                  'Please set your OpenAI API key in the bottom left of the sidebar.',
                )}
              </div>
              <div>
                {t(
                  "If you don't have an OpenAI API key, you can get one here: ",
                )}
                <a
                  href="https://platform.openai.com/account/api-keys"
                  target="_blank"
                  rel="noreferrer"
                  className="text-blue-500 hover:underline"
                >
                  openai.com
                </a>
              </div>
            </div>
          </div>
        ) : modelError ? (
          <ErrorMessageDiv error={modelError} />
        ) : (
          <>
            <div
              className="max-h-full overflow-x-hidden"
              ref={chatContainerRef}
              onScroll={handleScroll}
            >
              {conversation.messages.length === 0 ? (
                <>
                  <div className="mx-auto flex w-[350px] flex-col space-y-10 pt-12 sm:w-[600px]">
                    <div className="text-center text-3xl font-semibold text-gray-800 dark:text-gray-100">
                      {models.length === 0 ? (
                        <div>
                          <Spinner size="16px" className="mx-auto" />
                        </div>
                      ) : (
                        'Chatbot UI'
                      )}
                    </div>

                    {models.length > 0 && (
                      <div className="flex h-full flex-col space-y-4 rounded-lg border border-neutral-200 p-4 dark:border-neutral-600">
                        <ModelSelect
                          model={conversation.model}
                          models={models}
                          onModelChange={(model) =>
                            onUpdateConversation(conversation, {
                              key: 'model',
                              value: model,
                            })
                          }
                        />

                        <SystemPrompt
                          conversation={conversation}
                          prompts={prompts}
                          onChangePrompt={(prompt) =>
                            onUpdateConversation(conversation, {
                              key: 'prompt',
                              value: prompt,
                            })
                          }
                        />
                        <Plugins
                          plugins={plugins}
                          onInstall={onInstallPlugin}
                        />
                      </div>
                    )}
                  </div>
                </>
              ) : (
                <>
                  <div className="flex items-center justify-center border border-b-neutral-300 bg-neutral-100 py-2 text-sm text-neutral-500 dark:border-none dark:bg-[#444654] dark:text-neutral-200">
                    {t('Model')}: {conversation.model.name}
                    <div className="ml-1 flex flex-row items-center">
                      | Installed Plugins:
                      {/* TODO: replace with actual plugins */}
                      {dummyPlugins.map((plugin) => (
                        <span className="ml-1" key={plugin.id}>
                          <img src={plugin.manifest.logo_url} width={24}/>
                        </span>
                      ))}
                    </div>
                    <button
                      className="ml-2 cursor-pointer hover:opacity-50"
                      onClick={handleSettings}
                    >
                      <IconSettings size={18} />
                    </button>
                    <button
                      className="ml-2 cursor-pointer hover:opacity-50"
                      onClick={onClearAll}
                    >
                      <IconClearAll size={18} />
                    </button>
                    
                  </div>
                  {showSettings && (
                    <div className="flex flex-col space-y-10 md:mx-auto md:max-w-xl md:gap-6 md:py-3 md:pt-6 lg:max-w-2xl lg:px-0 xl:max-w-3xl">
                      <div className="flex h-full flex-col space-y-4 border-b border-neutral-200 p-4 dark:border-neutral-600 md:rounded-lg md:border">
                        <ModelSelect
                          model={conversation.model}
                          models={models}
                          onModelChange={(model) =>
                            onUpdateConversation(conversation, {
                              key: 'model',
                              value: model,
                            })
                          }
                        />
                      </div>
                    </div>
                  )}

                  {conversation.messages.map((message, index) => (
                    <ChatMessage
                      key={index}
                      message={message}
                      messageIndex={index}
                      onEditMessage={onEditMessage}
                    />
                  ))}

                  {loading && <ChatLoader />}

                  <div
                    className="h-[162px] bg-white dark:bg-[#343541]"
                    ref={messagesEndRef}
                  />
                </>
              )}
            </div>

            <ChatInput
              stopConversationRef={stopConversationRef}
              textareaRef={textareaRef}
              messageIsStreaming={messageIsStreaming}
              conversationIsEmpty={conversation.messages.length === 0}
              messages={conversation.messages}
              model={conversation.model}
              prompts={prompts}
              onSend={(message) => {
                setCurrentMessage(message);
                onSend(message);
              }}
              onRegenerate={() => {
                if (currentMessage) {
                  onSend(currentMessage, 2);
                }
              }}
            />
          </>
        )}
        {showScrollDownButton && (
          <div className="absolute bottom-0 right-0 mb-4 mr-4 pb-20">
            <button
              className="flex h-7 w-7 items-center justify-center rounded-full bg-white shadow-md hover:shadow-lg focus:outline-none focus:ring-2 focus:ring-blue-500 dark:bg-[#515152d7]"
              onClick={handleScrollDown}
            >
              <IconArrowDown size={18} />
            </button>
          </div>
        )}
      </div>
    );
  },
);
Chat.displayName = 'Chat';<|MERGE_RESOLUTION|>--- conflicted
+++ resolved
@@ -24,11 +24,7 @@
 import { ModelSelect } from './ModelSelect';
 import { SystemPrompt } from './SystemPrompt';
 import { Plugins } from '../Plugins/Plugins';
-<<<<<<< HEAD
 import { Plugin } from '@/types/plugin';
-=======
-import { dummyPlugins } from '@/types/plugin';
->>>>>>> 8d2463c3
 
 interface Props {
   conversation: Conversation;
@@ -249,9 +245,9 @@
                     <div className="ml-1 flex flex-row items-center">
                       | Installed Plugins:
                       {/* TODO: replace with actual plugins */}
-                      {dummyPlugins.map((plugin) => (
+                      {plugins.map((plugin) => (
                         <span className="ml-1" key={plugin.id}>
-                          <img src={plugin.manifest.logo_url} width={24}/>
+                          <img src={plugin.manifest.logo_url} width={24} />
                         </span>
                       ))}
                     </div>
@@ -267,7 +263,6 @@
                     >
                       <IconClearAll size={18} />
                     </button>
-                    
                   </div>
                   {showSettings && (
                     <div className="flex flex-col space-y-10 md:mx-auto md:max-w-xl md:gap-6 md:py-3 md:pt-6 lg:max-w-2xl lg:px-0 xl:max-w-3xl">
