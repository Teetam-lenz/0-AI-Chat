import { ChatNode, Conversation, Message } from '@/types/chat';
import { SendAction } from '@/types/conversation';
import { KeyValuePair } from '@/types/data';
import { ErrorMessage } from '@/types/error';
import { OpenAIModel, OpenAIModelID } from '@/types/openai';
import { Plugin } from '@/types/plugin';
import { Prompt } from '@/types/prompt';
import { throttle } from '@/utils';
import { IconArrowDown, IconClearAll, IconSettings } from '@tabler/icons-react';
import { useTranslation } from 'next-i18next';
import {
  FC,
  MutableRefObject,
  memo,
  useCallback,
  useEffect,
  useRef,
  useState,
  useContext,
} from 'react';
import { Spinner } from '../Global/Spinner';
import { ChatInput } from './ChatInput';
import { ChatLoader } from './ChatLoader';
import { ChatMessage } from './ChatMessage';
import { ErrorMessageDiv } from './ErrorMessageDiv';
import { ModelSelect } from './ModelSelect';
import { SystemPrompt } from './SystemPrompt';
import { ConversationContext } from '@/utils/contexts/conversaionContext';

interface Props {
  conversation: Conversation;
  models: OpenAIModel[];
  apiKey: string;
  serverSideApiKeyIsSet: boolean;
  defaultModelId: OpenAIModelID;
  messageIsStreaming: boolean;
  modelError: ErrorMessage | null;
  loading: boolean;
  prompts: Prompt[];
  onSend: (
<<<<<<< HEAD
    chatNode: ChatNode,
    sendAction: SendAction,
    messageIndex?: number,
=======
    message: Message,
    deleteCount: number,
    plugin: Plugin | null,
>>>>>>> e1f286ef
  ) => void;
  onUpdateConversation: (
    conversation: Conversation,
    data: KeyValuePair,
  ) => void;
  onEditMessage: (chatNode: ChatNode, messageIndex: number) => void;
  stopConversationRef: MutableRefObject<boolean>;
}

export const Chat: FC<Props> = memo(
  ({
    conversation,
    models,
    apiKey,
    serverSideApiKeyIsSet,
    defaultModelId,
    messageIsStreaming,
    modelError,
    loading,
    prompts,
    onSend,
    onUpdateConversation,
    onEditMessage,
    stopConversationRef,
  }) => {
    const { t } = useTranslation('chat');
    const [currentNode, setCurrentNode] = useState<ChatNode>();
    const [autoScrollEnabled, setAutoScrollEnabled] = useState<boolean>(true);
    const [showSettings, setShowSettings] = useState<boolean>(false);
    const [showScrollDownButton, setShowScrollDownButton] =
      useState<boolean>(false);

    const { currentMessageList } = useContext(ConversationContext);

    const messagesEndRef = useRef<HTMLDivElement>(null);
    const chatContainerRef = useRef<HTMLDivElement>(null);
    const textareaRef = useRef<HTMLTextAreaElement>(null);

    const scrollToBottom = useCallback(() => {
      if (autoScrollEnabled) {
        messagesEndRef.current?.scrollIntoView({ behavior: 'smooth' });
        textareaRef.current?.focus();
      }
    }, [autoScrollEnabled]);

    const handleScroll = () => {
      if (chatContainerRef.current) {
        const { scrollTop, scrollHeight, clientHeight } =
          chatContainerRef.current;
        const bottomTolerance = 30;

        if (scrollTop + clientHeight < scrollHeight - bottomTolerance) {
          setAutoScrollEnabled(false);
          setShowScrollDownButton(true);
        } else {
          setAutoScrollEnabled(true);
          setShowScrollDownButton(false);
        }
      }
    };

    const handleScrollDown = () => {
      chatContainerRef.current?.scrollTo({
        top: chatContainerRef.current.scrollHeight,
        behavior: 'smooth',
      });
    };

    const handleSettings = () => {
      setShowSettings(!showSettings);
    };

    const onClearAll = () => {
      if (confirm(t<string>('Are you sure you want to clear all messages?'))) {
        onUpdateConversation(conversation, { key: 'messages', value: [] });
      }
    };

    const scrollDown = () => {
      if (autoScrollEnabled) {
        messagesEndRef.current?.scrollIntoView(true);
      }
    };
    const throttledScrollDown = throttle(scrollDown, 250);

    useEffect(() => {
      throttledScrollDown();
      setCurrentNode(currentMessageList[currentMessageList.length - 2]);
    }, [currentMessageList, throttledScrollDown]);

    useEffect(() => {
      const observer = new IntersectionObserver(
        ([entry]) => {
          setAutoScrollEnabled(entry.isIntersecting);
          if (entry.isIntersecting) {
            textareaRef.current?.focus();
          }
        },
        {
          root: null,
          threshold: 0.5,
        },
      );
      const messagesEndElement = messagesEndRef.current;
      if (messagesEndElement) {
        observer.observe(messagesEndElement);
      }
      return () => {
        if (messagesEndElement) {
          observer.unobserve(messagesEndElement);
        }
      };
    }, [messagesEndRef]);

    return (
      <div className="relative flex-1 overflow-hidden bg-white dark:bg-[#343541]">
        {!(apiKey || serverSideApiKeyIsSet) ? (
          <div className="mx-auto flex h-full w-[300px] flex-col justify-center space-y-6 sm:w-[600px]">
            <div className="text-center text-4xl font-bold text-black dark:text-white">
              Welcome to Chatbot UI
            </div>
            <div className="text-center text-lg text-black dark:text-white">
              <div className="mb-8">{`Chatbot UI is an open source clone of OpenAI's ChatGPT UI.`}</div>
              <div className="mb-2 font-bold">
                Important: Chatbot UI is 100% unaffiliated with OpenAI.
              </div>
            </div>
            <div className="text-center text-gray-500 dark:text-gray-400">
              <div className="mb-2">
                Chatbot UI allows you to plug in your API key to use this UI
                with their API.
              </div>
              <div className="mb-2">
                It is <span className="italic">only</span> used to communicate
                with their API.
              </div>
              <div className="mb-2">
                {t(
                  'Please set your OpenAI API key in the bottom left of the sidebar.',
                )}
              </div>
              <div>
                {t(
                  "If you don't have an OpenAI API key, you can get one here: ",
                )}
                <a
                  href="https://platform.openai.com/account/api-keys"
                  target="_blank"
                  rel="noreferrer"
                  className="text-blue-500 hover:underline"
                >
                  openai.com
                </a>
              </div>
            </div>
          </div>
        ) : modelError ? (
          <ErrorMessageDiv error={modelError} />
        ) : (
          <>
            <div
              className="max-h-full overflow-x-hidden"
              ref={chatContainerRef}
              onScroll={handleScroll}
            >
              {currentMessageList.length === 0 ? (
                <>
                  <div className="mx-auto flex w-[350px] flex-col space-y-10 pt-12 sm:w-[600px]">
                    <div className="text-center text-3xl font-semibold text-gray-800 dark:text-gray-100">
                      {models.length === 0 ? (
                        <div>
                          <Spinner size="16px" className="mx-auto" />
                        </div>
                      ) : (
                        'Chatbot UI'
                      )}
                    </div>

                    {models.length > 0 && (
                      <div className="flex h-full flex-col space-y-4 rounded-lg border border-neutral-200 p-4 dark:border-neutral-600">
                        <ModelSelect
                          model={conversation.model}
                          models={models}
                          defaultModelId={defaultModelId}
                          onModelChange={(model) =>
                            onUpdateConversation(conversation, {
                              key: 'model',
                              value: model,
                            })
                          }
                        />

                        <SystemPrompt
                          conversation={conversation}
                          prompts={prompts}
                          onChangePrompt={(prompt) =>
                            onUpdateConversation(conversation, {
                              key: 'prompt',
                              value: prompt,
                            })
                          }
                        />
                      </div>
                    )}
                  </div>
                </>
              ) : (
                <>
                  <div className="flex justify-center border border-b-neutral-300 bg-neutral-100 py-2 text-sm text-neutral-500 dark:border-none dark:bg-[#444654] dark:text-neutral-200">
                    {t('Model')}: {conversation.model.name}
                    <button
                      className="ml-2 cursor-pointer hover:opacity-50"
                      onClick={handleSettings}
                    >
                      <IconSettings size={18} />
                    </button>
                    <button
                      className="ml-2 cursor-pointer hover:opacity-50"
                      onClick={onClearAll}
                    >
                      <IconClearAll size={18} />
                    </button>
                  </div>
                  {showSettings && (
                    <div className="flex flex-col space-y-10 md:mx-auto md:max-w-xl md:gap-6 md:py-3 md:pt-6 lg:max-w-2xl lg:px-0 xl:max-w-3xl">
                      <div className="flex h-full flex-col space-y-4 border-b border-neutral-200 p-4 dark:border-neutral-600 md:rounded-lg md:border">
                        <ModelSelect
                          model={conversation.model}
                          models={models}
                          defaultModelId={defaultModelId}
                          onModelChange={(model) =>
                            onUpdateConversation(conversation, {
                              key: 'model',
                              value: model,
                            })
                          }
                        />
                      </div>
                    </div>
                  )}

                  {currentMessageList.map((chatNode, index) => (
                    <ChatMessage
                      key={chatNode.id}
                      chatNode={chatNode}
                      messageIndex={index}
                      onEditMessage={onEditMessage}
                    />
                  ))}

                  {loading && <ChatLoader />}

                  <div
                    className="h-[162px] bg-white dark:bg-[#343541]"
                    ref={messagesEndRef}
                  />
                </>
              )}
            </div>

            <ChatInput
              stopConversationRef={stopConversationRef}
              textareaRef={textareaRef}
              messageIsStreaming={messageIsStreaming}
<<<<<<< HEAD
              conversationIsEmpty={currentMessageList.length === 0}
              chatNodes={currentMessageList}
              model={conversation.model}
              prompts={prompts}
              onSend={(chatNode) => {
                setCurrentNode(chatNode);
                onSend(chatNode, SendAction.SEND);
              }}
              onRegenerate={() => {
                if (currentNode) {
                  onSend(currentNode, SendAction.REGENERATE);
=======
              conversationIsEmpty={conversation.messages.length === 0}
              model={conversation.model}
              prompts={prompts}
              onSend={(message, plugin) => {
                setCurrentMessage(message);
                onSend(message, 0, plugin);
              }}
              onRegenerate={() => {
                if (currentMessage) {
                  onSend(currentMessage, 2, null);
>>>>>>> e1f286ef
                }
              }}
            />
          </>
        )}
        {showScrollDownButton && (
          <div className="absolute bottom-0 right-0 mb-4 mr-4 pb-20">
            <button
              className="flex h-7 w-7 items-center justify-center rounded-full bg-neutral-300 text-gray-800 shadow-md hover:shadow-lg focus:outline-none focus:ring-2 focus:ring-blue-500 dark:bg-gray-700 dark:text-neutral-200"
              onClick={handleScrollDown}
            >
              <IconArrowDown size={18} />
            </button>
          </div>
        )}
      </div>
    );
  },
);
Chat.displayName = 'Chat';<|MERGE_RESOLUTION|>--- conflicted
+++ resolved
@@ -37,17 +37,17 @@
   modelError: ErrorMessage | null;
   loading: boolean;
   prompts: Prompt[];
-  onSend: (
-<<<<<<< HEAD
-    chatNode: ChatNode,
-    sendAction: SendAction,
-    messageIndex?: number,
-=======
-    message: Message,
-    deleteCount: number,
-    plugin: Plugin | null,
->>>>>>> e1f286ef
-  ) => void;
+  onSend: ({
+    chatNode,
+    sendAction,
+    messageIndex,
+    deleteCount,
+    plugin
+  } :{chatNode: ChatNode;
+    sendAction: SendAction;
+    messageIndex?: number;
+    deleteCount: number;
+    plugin: Plugin | null;}) => void;
   onUpdateConversation: (
     conversation: Conversation,
     data: KeyValuePair,
@@ -311,30 +311,27 @@
               stopConversationRef={stopConversationRef}
               textareaRef={textareaRef}
               messageIsStreaming={messageIsStreaming}
-<<<<<<< HEAD
               conversationIsEmpty={currentMessageList.length === 0}
               chatNodes={currentMessageList}
               model={conversation.model}
               prompts={prompts}
-              onSend={(chatNode) => {
-                setCurrentNode(chatNode);
-                onSend(chatNode, SendAction.SEND);
+              onSend={(node, plugin) => {
+                setCurrentNode(node);
+                onSend({
+                  chatNode: node, 
+                  deleteCount: 0, 
+                  plugin: plugin, 
+                  sendAction: SendAction.SEND
+                });
               }}
               onRegenerate={() => {
                 if (currentNode) {
-                  onSend(currentNode, SendAction.REGENERATE);
-=======
-              conversationIsEmpty={conversation.messages.length === 0}
-              model={conversation.model}
-              prompts={prompts}
-              onSend={(message, plugin) => {
-                setCurrentMessage(message);
-                onSend(message, 0, plugin);
-              }}
-              onRegenerate={() => {
-                if (currentMessage) {
-                  onSend(currentMessage, 2, null);
->>>>>>> e1f286ef
+                  onSend({
+                    chatNode: currentNode, 
+                    deleteCount: 2, 
+                    plugin: null, 
+                    sendAction: SendAction.REGENERATE
+                  });
                 }
               }}
             />
