--- conflicted
+++ resolved
@@ -7,19 +7,14 @@
 import { throttle } from '@/utils';
 import { IconArrowDown, IconClearAll } from '@tabler/icons-react';
 import { useTranslation } from 'next-i18next';
-<<<<<<< HEAD
-import { FC, memo, MutableRefObject, useEffect, useRef, useState } from 'react';
-=======
 import {
   FC,
   MutableRefObject,
   memo,
-  useCallback,
   useEffect,
   useRef,
   useState,
 } from 'react';
->>>>>>> c9d11466
 import { Spinner } from '../Global/Spinner';
 import { ChatInput } from './ChatInput';
 import { ChatLoader } from './ChatLoader';
@@ -170,8 +165,8 @@
 
                             onSend({
                               role: 'user',
-                              content: prompt,
-                            });
+                              content: prompt
+                            }, 2, null);
                           }
                         }/>
                       )}
@@ -222,16 +217,12 @@
               }}
               onRegenerate={() => {
                 if (currentMessage) {
-<<<<<<< HEAD
-                  onSend(currentMessage, 2);
+                  onSend(currentMessage, 2, null);
 
                   event('interaction', {
                     category: 'Chat',
                     label: 'Regenerate Message',
                   });
-=======
-                  onSend(currentMessage, 2, null);
->>>>>>> c9d11466
                 }
               }}
             />
@@ -240,11 +231,7 @@
         {showScrollDownButton && (
           <div className="absolute bottom-0 right-0 mb-4 mr-4 pb-20">
             <button
-<<<<<<< HEAD
               className="flex h-7 w-7 items-center justify-center rounded-full bg-neutral-200 text-gray-700 shadow-md hover:shadow-lg dark:bg-gray-700 dark:text-gray-200"
-=======
-              className="flex h-7 w-7 items-center justify-center rounded-full bg-neutral-300 text-gray-800 shadow-md hover:shadow-lg focus:outline-none focus:ring-2 focus:ring-blue-500 dark:bg-gray-700 dark:text-neutral-200"
->>>>>>> c9d11466
               onClick={handleScrollDown}
             >
               <IconArrowDown size={18} />
