import { Conversation, Message, OpenAIModel } from "@/types";
import { FC, useEffect, useRef, useState } from "react";
import { ChatInput } from "./ChatInput";
import { ChatLoader } from "./ChatLoader";
import { ChatMessage } from "./ChatMessage";
import { ModelSelect } from "./ModelSelect";
import { Regenerate } from "./Regenerate";

interface Props {
  conversation: Conversation;
  models: OpenAIModel[];
  messageIsStreaming: boolean;
  modelError: boolean;
  messageError: boolean;
  loading: boolean;
  lightMode: "light" | "dark";
  onSend: (message: Message, isResend: boolean) => void;
  onModelChange: (conversation: Conversation, model: OpenAIModel) => void;
}

<<<<<<< HEAD
export const Chat: FC<Props> = ({ conversation, models, messageIsStreaming, modelError, messageError, loading, lightMode, onSend, onModelChange }) => {
=======
export const Chat: FC<Props> = ({
  conversation,
  models,
  messageIsStreaming,
  modelError,
  messageError,
  loading,
  lightMode,
  onSend,
  onModelChange,
}) => {
>>>>>>> 6e19d440
  const [currentMessage, setCurrentMessage] = useState<Message>();

  const messagesEndRef = useRef<HTMLDivElement>(null);

  const scrollToBottom = () => {
    messagesEndRef.current?.scrollIntoView({ behavior: "auto" });
  };

  useEffect(() => {
    scrollToBottom();
  }, [conversation.messages]);

  return (
    <div className="flex-1 overflow-scroll dark:bg-[#343541]">
      {modelError ? (
        <div className="flex flex-col justify-center mx-auto h-full w-[300px] sm:w-[500px] space-y-6">
          <div className="text-center text-red-500">Error fetching models.</div>
<<<<<<< HEAD
          <div className="text-center text-red-500">Make sure your OpenAI API key is set in the bottom left of the sidebar or in a .env.local file and refresh.</div>
          <div className="text-center text-red-500">If you completed this step, OpenAI may be experiencing issues.</div>
=======
          <div className="text-center text-red-500">
            Make sure your OpenAI API key is set in the bottom left of the
            sidebar or in a .env.local file and refresh.
          </div>
          <div className="text-center text-red-500">
            If you completed this step, OpenAI may be experiencing issues.
          </div>
>>>>>>> 6e19d440
        </div>
      ) : (
        <>
          <div>
            {conversation.messages.length === 0 ? (
              <>
                <div className="flex justify-center pt-8">
                  <ModelSelect
                    model={conversation.model}
                    models={models}
<<<<<<< HEAD
                    onModelChange={(model) => onModelChange(conversation, model)}
                  />
                </div>

                <div className="text-4xl text-center text-neutral-600 dark:text-neutral-200 pt-[160px] sm:pt-[280px]">{models.length === 0 ? "Loading..." : "Chatbot UI"}</div>
              </>
            ) : (
              <>
                <div className="flex justify-center py-2 text-neutral-500 bg-neutral-100 dark:bg-[#444654] dark:text-neutral-200 text-sm border border-b-neutral-300 dark:border-none">Model: {conversation.model.name}</div>
=======
                    onModelChange={(model) =>
                      onModelChange(conversation, model)
                    }
                  />
                </div>

                <div className="text-4xl text-center text-neutral-600 dark:text-neutral-200 pt-[160px] sm:pt-[280px]">
                  {models.length === 0 ? "Loading..." : "Chatbot UI"}
                </div>
              </>
            ) : (
              <>
                <div className="flex justify-center py-2 text-neutral-500 bg-neutral-100 dark:bg-[#444654] dark:text-neutral-200 text-sm border border-b-neutral-300 dark:border-none">
                  Model: {conversation.model.name}
                </div>
>>>>>>> 6e19d440

                {conversation.messages.map((message, index) => (
                  <ChatMessage
                    key={index}
                    message={message}
                    lightMode={lightMode}
                  />
                ))}

                {loading && <ChatLoader />}

                <div
                  className="bg-white dark:bg-[#343541] h-24 sm:h-32"
                  ref={messagesEndRef}
                />
              </>
            )}
          </div>

          {messageError ? (
            <Regenerate
              onRegenerate={() => {
                if (currentMessage) {
                  onSend(currentMessage, true);
                }
              }}
            />
          ) : (
            <ChatInput
              messageIsStreaming={messageIsStreaming}
              onSend={(message) => {
                setCurrentMessage(message);
                onSend(message, false);
              }}
<<<<<<< HEAD
=======
              model={conversation.model}
>>>>>>> 6e19d440
            />
          )}
        </>
      )}
    </div>
  );
};<|MERGE_RESOLUTION|>--- conflicted
+++ resolved
@@ -18,21 +18,7 @@
   onModelChange: (conversation: Conversation, model: OpenAIModel) => void;
 }
 
-<<<<<<< HEAD
 export const Chat: FC<Props> = ({ conversation, models, messageIsStreaming, modelError, messageError, loading, lightMode, onSend, onModelChange }) => {
-=======
-export const Chat: FC<Props> = ({
-  conversation,
-  models,
-  messageIsStreaming,
-  modelError,
-  messageError,
-  loading,
-  lightMode,
-  onSend,
-  onModelChange,
-}) => {
->>>>>>> 6e19d440
   const [currentMessage, setCurrentMessage] = useState<Message>();
 
   const messagesEndRef = useRef<HTMLDivElement>(null);
@@ -50,18 +36,8 @@
       {modelError ? (
         <div className="flex flex-col justify-center mx-auto h-full w-[300px] sm:w-[500px] space-y-6">
           <div className="text-center text-red-500">Error fetching models.</div>
-<<<<<<< HEAD
           <div className="text-center text-red-500">Make sure your OpenAI API key is set in the bottom left of the sidebar or in a .env.local file and refresh.</div>
           <div className="text-center text-red-500">If you completed this step, OpenAI may be experiencing issues.</div>
-=======
-          <div className="text-center text-red-500">
-            Make sure your OpenAI API key is set in the bottom left of the
-            sidebar or in a .env.local file and refresh.
-          </div>
-          <div className="text-center text-red-500">
-            If you completed this step, OpenAI may be experiencing issues.
-          </div>
->>>>>>> 6e19d440
         </div>
       ) : (
         <>
@@ -72,7 +48,6 @@
                   <ModelSelect
                     model={conversation.model}
                     models={models}
-<<<<<<< HEAD
                     onModelChange={(model) => onModelChange(conversation, model)}
                   />
                 </div>
@@ -82,23 +57,6 @@
             ) : (
               <>
                 <div className="flex justify-center py-2 text-neutral-500 bg-neutral-100 dark:bg-[#444654] dark:text-neutral-200 text-sm border border-b-neutral-300 dark:border-none">Model: {conversation.model.name}</div>
-=======
-                    onModelChange={(model) =>
-                      onModelChange(conversation, model)
-                    }
-                  />
-                </div>
-
-                <div className="text-4xl text-center text-neutral-600 dark:text-neutral-200 pt-[160px] sm:pt-[280px]">
-                  {models.length === 0 ? "Loading..." : "Chatbot UI"}
-                </div>
-              </>
-            ) : (
-              <>
-                <div className="flex justify-center py-2 text-neutral-500 bg-neutral-100 dark:bg-[#444654] dark:text-neutral-200 text-sm border border-b-neutral-300 dark:border-none">
-                  Model: {conversation.model.name}
-                </div>
->>>>>>> 6e19d440
 
                 {conversation.messages.map((message, index) => (
                   <ChatMessage
@@ -133,10 +91,7 @@
                 setCurrentMessage(message);
                 onSend(message, false);
               }}
-<<<<<<< HEAD
-=======
               model={conversation.model}
->>>>>>> 6e19d440
             />
           )}
         </>
