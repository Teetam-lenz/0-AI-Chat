--- conflicted
+++ resolved
@@ -5,28 +5,16 @@
   Message,
   OpenAIModel,
 } from '@/types';
-import {
-  FC,
-  memo,
-  MutableRefObject,
-  useCallback,
-  useEffect,
-  useRef,
-  useState,
-} from 'react';
+import { throttle } from '@/utils';
+import { IconClearAll, IconSettings } from '@tabler/icons-react';
 import { useTranslation } from 'next-i18next';
+import { FC, memo, MutableRefObject, useEffect, useRef, useState } from 'react';
 import { ChatInput } from './ChatInput';
 import { ChatLoader } from './ChatLoader';
 import { ChatMessage } from './ChatMessage';
 import { ErrorMessageDiv } from './ErrorMessageDiv';
 import { ModelSelect } from './ModelSelect';
 import { SystemPrompt } from './SystemPrompt';
-<<<<<<< HEAD
-import { IconClearAll, IconSettings } from '@tabler/icons-react';
-=======
-import { IconSettings } from '@tabler/icons-react';
-import { throttle } from '@/utils';
->>>>>>> 90399d24
 
 interface Props {
   conversation: Conversation;
@@ -74,6 +62,12 @@
       setShowSettings(!showSettings);
     };
 
+    const onClearAll = () => {
+      if (confirm(t<string>('Are you sure you want to clear all messages?'))) {
+        onUpdateConversation(conversation, { key: 'messages', value: [] });
+      }
+    };
+
     const scrollDown = () => {
       if (autoScrollEnabled) {
         messagesEndRef.current?.scrollIntoView(true);
@@ -105,33 +99,6 @@
       if (messagesEndElement) {
         observer.observe(messagesEndElement);
       }
-<<<<<<< HEAD
-    }
-  };
-
-  const handleSettings = () => {
-    setShowSettings(!showSettings);
-  };
-
-  const onClearAll = () => {
-    if (confirm(t<string>("Are you sure you want to clear all messages?"))) {
-      onUpdateConversation(conversation, { key: 'messages', value: [] })
-    }
-  }
-
-  useEffect(() => {
-    scrollToBottom();
-    setCurrentMessage(conversation.messages[conversation.messages.length - 2]);
-  }, [conversation.messages, scrollToBottom]);
-
-  useEffect(() => {
-    const chatContainer = chatContainerRef.current;
-
-    if (chatContainer) {
-      chatContainer.addEventListener('scroll', handleScroll);
-
-=======
->>>>>>> 90399d24
       return () => {
         if (messagesEndElement) {
           observer.unobserve(messagesEndElement);
@@ -213,6 +180,11 @@
                       onClick={handleSettings}
                       size={18}
                     />
+                    <IconClearAll
+                      className="ml-2 cursor-pointer hover:opacity-50"
+                      onClick={onClearAll}
+                      size={18}
+                    />
                   </div>
                   {showSettings && (
                     <div className="mx-auto flex w-[200px] flex-col space-y-10 pt-8 sm:w-[300px]">
@@ -230,51 +202,6 @@
                       </div>
                     </div>
                   )}
-<<<<<<< HEAD
-                </div>
-              </>
-            ) : (
-              <>
-                <div className="flex justify-center border border-b-neutral-300 bg-neutral-100 py-2 text-sm text-neutral-500 dark:border-none dark:bg-[#444654] dark:text-neutral-200">
-                  {t('Model')}: {conversation.model.name}
-                  <IconSettings
-                    className="ml-2 cursor-pointer hover:opacity-50"
-                    onClick={handleSettings}
-                    size={18}
-                  />
-                  <IconClearAll
-                    className="ml-2 cursor-pointer hover:opacity-50"
-                    onClick={onClearAll}
-                    size={18}
-                  />
-                </div>
-                {showSettings && (
-                  <div className="mx-auto flex w-[200px] flex-col space-y-10 pt-8 sm:w-[300px]">
-                    <div className="flex h-full flex-col space-y-4 rounded border border-neutral-500 p-2">
-                      <ModelSelect
-                        model={conversation.model}
-                        models={models}
-                        onModelChange={(model) =>
-                          onUpdateConversation(conversation, {
-                            key: 'model',
-                            value: model,
-                          })
-                        }
-                      />
-                    </div>
-                  </div>
-                )}
-
-                {conversation.messages.map((message, index) => (
-                  <ChatMessage
-                    key={index}
-                    message={message}
-                    messageIndex={index}
-                    onEditMessage={onEditMessage}
-                  />
-                ))}
-=======
->>>>>>> 90399d24
 
                   {conversation.messages.map((message, index) => (
                     <ChatMessage
