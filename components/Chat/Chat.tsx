import { IconClearAll, IconSettings } from '@tabler/icons-react';
import {
  MutableRefObject,
  memo,
  useCallback,
  useContext,
  useEffect,
  useRef,
  useState,
} from 'react';
import toast from 'react-hot-toast';

import { useTranslation } from 'next-i18next';

import { getEndpoint } from '@/utils/app/api';
import { getCurrentUnixTime } from '@/utils/app/chatRoomUtils';

import {
  saveConversation,
  saveConversations,
  updateConversation,
} from '@/utils/app/conversation';
import { ConversationContext } from '@/utils/contexts/conversaionContext';
import { SendAction } from '@/types/conversation';
import { throttle } from '@/utils/data/throttle';

import { ChatBody, Conversation, Message, SendMessage, ChatNode } from '@/types/chat';
import { Plugin } from '@/types/plugin';
import { Prompt } from '@/types/prompt';

import HomeContext from '@/pages/api/home/home.context';

import CardList from '@/components/Cards/CardList';

import Spinner from '../Spinner';
import { ChatInput } from './ChatInput';
import { ChatLoader } from './ChatLoader';
import { ErrorMessageDiv } from './ErrorMessageDiv';
import { MemoizedChatMessage } from './MemoizedChatMessage';
import { ModelSelect } from './ModelSelect';
import { SystemPrompt } from './SystemPrompt';
import { TemperatureSlider } from './Temperature';
<<<<<<< HEAD
=======

import { v4 as uuidv4 } from 'uuid';
>>>>>>> 7d990ab1

interface Props {
  stopConversationRef: MutableRefObject<boolean>;
}

export const Chat = memo(({ stopConversationRef }: Props) => {
  const { t } = useTranslation('chat');

  const {
    state: {
      selectedConversation,
      conversations,
      models,
      apiKey,
      pluginKeys,
      serverSideApiKeyIsSet,
      messageIsStreaming,
      modelError,
      loading,
      prompts,
    },
    handleUpdateConversation,
    dispatch: homeDispatch,
  } = useContext(HomeContext);

  const [currentMessage, setCurrentMessage] = useState<ChatNode>();
  const [autoScrollEnabled, setAutoScrollEnabled] = useState<boolean>(true);
  const [showSettings, setShowSettings] = useState<boolean>(false);
  const [showScrollDownButton, setShowScrollDownButton] =
    useState<boolean>(false);
  const [selectedPrompt, setSelectedPrompt] = useState<any | null>(null);

  const messagesEndRef = useRef<HTMLDivElement>(null);
  const chatContainerRef = useRef<HTMLDivElement>(null);
  const textareaRef = useRef<HTMLTextAreaElement>(null);

  const { currentMessageList, modifiedMessage, actions } =
    useContext(ConversationContext);

  const handleSend = useCallback(
    async (
      chatNode: ChatNode,
      sendAction: SendAction,
      messageIndex?: number,
      plugin: Plugin | null = null,
    ) => {
      if (selectedConversation) {
        let updatedConversation: Conversation;

        let sendMessages: SendMessage[];

        // regenergate
        switch (sendAction) {
          case SendAction.SEND:
            // Perform the SEND action
            actions.addMessage(chatNode);
            sendMessages = currentMessageList.map((chatNode) => {
              let { id, create_time, ...message } = chatNode.message;
              return message;
            });
            break;
          case SendAction.EDIT:
            // Perform the EDIT action
            actions.addMessage(chatNode, messageIndex);
            sendMessages = currentMessageList.map((chatNode) => {
              let { id, create_time, ...message } = chatNode.message;
              return message;
            });
            break;
          case SendAction.REGENERATE:
            // Perform the REGENERATE action
            actions.popCurrentMessageList();
            sendMessages = currentMessageList.map((chatNode) => {
              let { id, create_time, ...message } = chatNode.message;
              return message;
            });
            break;
        }

        updatedConversation = {
          ...selectedConversation,
        };

        homeDispatch({
          field: 'selectedConversation',
          value: updatedConversation,
        });
        homeDispatch({ field: 'loading', value: true });
        homeDispatch({ field: 'messageIsStreaming', value: true });
        const chatBody: ChatBody = {
          model: updatedConversation.model,
          messages: sendMessages,
          key: apiKey,
          prompt: updatedConversation.prompt,
          temperature: updatedConversation.temperature,
        };
        const endpoint = getEndpoint(plugin);
        let body;
        if (!plugin) {
          body = JSON.stringify(chatBody);
        } else {
          body = JSON.stringify({
            ...chatBody,
            googleAPIKey: pluginKeys
              .find((key) => key.pluginId === 'google-search')
              ?.requiredKeys.find((key) => key.key === 'GOOGLE_API_KEY')?.value,
            googleCSEId: pluginKeys
              .find((key) => key.pluginId === 'google-search')
              ?.requiredKeys.find((key) => key.key === 'GOOGLE_CSE_ID')?.value,
          });
        }
        const controller = new AbortController();
        const response = await fetch(endpoint, {
          method: 'POST',
          headers: {
            'Content-Type': 'application/json',
          },
          signal: controller.signal,
          body,
        });
        if (!response.ok) {
          homeDispatch({ field: 'loading', value: false });
          homeDispatch({ field: 'messageIsStreaming', value: false });
          toast.error(response.statusText);
          return;
        }
        const data = response.body;
        if (!data) {
          homeDispatch({ field: 'loading', value: false });
          homeDispatch({ field: 'messageIsStreaming', value: false });
          return;
        }
        const nodeId = uuidv4();
        const currentTime = getCurrentUnixTime();
        updatedConversation = {
          ...selectedConversation,
        };

        if (!plugin) {
          if (currentMessageList.length === 1) {
            const { content } = currentMessageList[0].message;
            const customName =
              content.length > 30 ? content.substring(0, 30) + '...' : content;
            updatedConversation = {
              ...updatedConversation,
              name: customName,
            };
          }
          homeDispatch({ field: 'loading', value: false });

          let responseNode: ChatNode = {
            id: nodeId,
            message: {
              id: nodeId,
              role: 'assistant',
              content: '',
              create_time: currentTime,
            },
            children: [],
            parentMessageId: chatNode.id,
          };

          updatedConversation.current_node = responseNode.id;
          actions.addMessage(responseNode);

          const reader = data.getReader();
          const decoder = new TextDecoder();
          let done = false;
          let isFirst = true;
          let text = '';

          while (!done) {
            if (stopConversationRef.current === true) {
              controller.abort();
              done = true;
              break;
            }
            const { value, done: doneReading } = await reader.read();
            done = doneReading;
            const chunkValue = decoder.decode(value);
            text += chunkValue;

            // Update the chatNode in the selectedConversation
            let updateChatNode: ChatNode = {
              id: nodeId,
              message: {
                id: nodeId,
                role: 'assistant',
                content: text,
                create_time: currentTime,
              },
              children: [],
              parentMessageId: chatNode.id,
            };

            updatedConversation = {
              ...updatedConversation,
              mapping: {
                ...updatedConversation?.mapping,
                [updateChatNode.id]: updateChatNode,
              },
              current_node: updateChatNode.id,
            };

            modifiedMessage(updateChatNode);
          }
          saveConversation(updatedConversation);
          const updatedConversations: Conversation[] = conversations.map(
            (conversation) => {
              if (conversation.id === selectedConversation.id) {
                return updatedConversation;
              }
              return conversation;
            },
          );
          if (updatedConversations.length === 0) {
            updatedConversations.push(updatedConversation);
          }
          homeDispatch({ field: 'conversations', value: updatedConversations });
          saveConversations(updatedConversations);
          homeDispatch({ field: 'messageIsStreaming', value: false });
        } else {
          const { answer } = await response.json();

          let updateChatNode: ChatNode = {
            id: nodeId,
            message: {
              id: nodeId,
              role: 'assistant',
              content: answer,
              create_time: currentTime,
            },
            children: [],
            parentMessageId: chatNode.id,
          };

          updatedConversation = {
            ...updatedConversation,
            mapping: {
              ...updatedConversation?.mapping,
              [updateChatNode.id]: updateChatNode,
            },
            current_node: updateChatNode.id,
          };

          homeDispatch({
            field: 'selectedConversation',
            value: updatedConversation,
          });
          saveConversation(updatedConversation);
          const updatedConversations: Conversation[] = conversations.map(
            (conversation) => {
              if (conversation.id === selectedConversation.id) {
                return updatedConversation;
              }
              return conversation;
            },
          );
          if (updatedConversations.length === 0) {
            updatedConversations.push(updatedConversation);
          }
          homeDispatch({ field: 'conversations', value: updatedConversations });
          saveConversations(updatedConversations);
          homeDispatch({ field: 'loading', value: false });
          homeDispatch({ field: 'messageIsStreaming', value: false });
        }
      }
    },
    [
      apiKey,
      conversations,
      pluginKeys,
      selectedConversation,
      stopConversationRef,
    ],
  );

  const scrollToBottom = useCallback(() => {
    if (autoScrollEnabled) {
      messagesEndRef.current?.scrollIntoView({ behavior: 'smooth' });
      textareaRef.current?.focus();
    }
  }, [autoScrollEnabled]);

  const handlePromptSelect = (prompt: any) => {
    setSelectedPrompt(prompt); // Update the selectedPrompt state with the selected prompt
  };

  const handleScroll = () => {
    if (chatContainerRef.current) {
      const { scrollTop, scrollHeight, clientHeight } =
        chatContainerRef.current;
      const bottomTolerance = 30;

      if (scrollTop + clientHeight < scrollHeight - bottomTolerance) {
        setAutoScrollEnabled(false);
        setShowScrollDownButton(true);
      } else {
        setAutoScrollEnabled(true);
        setShowScrollDownButton(false);
      }
    }
  };

  const handleScrollDown = () => {
    chatContainerRef.current?.scrollTo({
      top: chatContainerRef.current.scrollHeight,
      behavior: 'smooth',
    });
  };

  const handleSettings = () => {
    setShowSettings(!showSettings);
  };

  const onClearAll = () => {
    if (
      confirm(t<string>('Are you sure you want to clear all messages?')) &&
      selectedConversation
    ) {
      let systemNode = selectedConversation.mapping[selectedConversation.id];
      let updatedConversation = {
        ...selectedConversation,
      };
      updatedConversation.current_node = systemNode.id;
      updatedConversation.mapping = {
        [systemNode.id]: {
          ...systemNode,
        },
      };
      homeDispatch({
        field: 'selectedConversation',
        value: updatedConversation,
      });
      updateConversation(updatedConversation, conversations)
    }
  };

  const scrollDown = () => {
    if (autoScrollEnabled) {
      messagesEndRef.current?.scrollIntoView(true);
    }
  };
  const throttledScrollDown = throttle(scrollDown, 250);

  // useEffect(() => {
  //   console.log('currentMessage', currentMessage);
  //   if (currentMessage) {
  //     handleSend(currentMessage);
  //     homeDispatch({ field: 'currentMessage', value: undefined });
  //   }
  // }, [currentMessage]);

  useEffect(() => {
    throttledScrollDown();
    // selectedConversation &&
    //   setCurrentMessage(
    //     currentMessageList[currentMessageList.length - 2],
    //   );
  }, [selectedConversation, throttledScrollDown]);

  useEffect(() => {
    const observer = new IntersectionObserver(
      ([entry]) => {
        setAutoScrollEnabled(entry.isIntersecting);
        if (entry.isIntersecting) {
          textareaRef.current?.focus();
        }
      },
      {
        root: null,
        threshold: 0.5,
      },
    );
    const messagesEndElement = messagesEndRef.current;
    if (messagesEndElement) {
      observer.observe(messagesEndElement);
    }
    return () => {
      if (messagesEndElement) {
        observer.unobserve(messagesEndElement);
      }
    };
  }, [messagesEndRef]);

  return (
    <div className="relative flex-1 overflow-hidden bg-white dark:bg-[#343541]">
      {!(apiKey || serverSideApiKeyIsSet) ? (
        <div className="mx-auto flex h-full w-[300px] flex-col justify-center space-y-6 sm:w-[600px]">
          <div className="text-center text-4xl font-bold text-black dark:text-white">
            Welcome to Chatbot UI
          </div>
          <div className="text-center text-lg text-black dark:text-white">
            <div className="mb-8">{`Chatbot UI is an open source clone of OpenAI's ChatGPT UI.`}</div>
            <div className="mb-2 font-bold">
              Important: Chatbot UI is 100% unaffiliated with OpenAI.
            </div>
          </div>
          <div className="text-center text-gray-500 dark:text-gray-400">
            <div className="mb-2">
              Chatbot UI allows you to plug in your API key to use this UI with
              their API.
            </div>
            <div className="mb-2">
              It is <span className="italic">only</span> used to communicate
              with their API.
            </div>
            <div className="mb-2">
              {t(
                'Please set your OpenAI API key in the bottom left of the sidebar.',
              )}
            </div>
            <div>
              {t("If you don't have an OpenAI API key, you can get one here: ")}
              <a
                href="https://platform.openai.com/account/api-keys"
                target="_blank"
                rel="noreferrer"
                className="text-blue-500 hover:underline"
              >
                openai.com
              </a>
            </div>
          </div>
        </div>
      ) : modelError ? (
        <ErrorMessageDiv error={modelError} />
      ) : (
        <>
          <div
            className="max-h-full overflow-x-hidden"
            ref={chatContainerRef}
            onScroll={handleScroll}
          >
<<<<<<< HEAD
            <div className="sticky top-0 z-10 flex justify-center border border-b-neutral-300 bg-neutral-100 py-2 text-sm text-neutral-500 dark:border-none dark:bg-[#444654] dark:text-neutral-200">
              {t('Model')}: {selectedConversation?.model.name} | {t('Temp')}:{' '}
              {selectedConversation?.temperature} |
              <button
                className="ml-2 cursor-pointer hover:opacity-50"
                onClick={handleSettings}
              >
                <IconSettings size={18} />
              </button>
              <button
                className="ml-2 cursor-pointer hover:opacity-50 disabled:hidden"
                onClick={onClearAll}
                disabled={selectedConversation?.messages.length === 0}
              >
                <IconClearAll size={18} />
              </button>
            </div>
            {showSettings && selectedConversation && (
              <div className="mx-auto flex flex-col space-y-5 md:space-y-10 px-3 pt-5 md:pt-12 sm:max-w-[600px]">
                {models.length === 0 && (
=======
            {currentMessageList?.length === 0 ? (
              <>
                <div className="mx-auto flex flex-col space-y-5 md:space-y-10 px-3 pt-5 md:pt-12 sm:max-w-[600px]">
>>>>>>> 7d990ab1
                  <div className="text-center text-3xl font-semibold text-gray-800 dark:text-gray-100">
                    <div>
                      <Spinner size="16px" className="mx-auto" />
                    </div>
                  </div>
                )}

                {models.length > 0 && (
                  <div className="flex h-full flex-col space-y-4 rounded-lg border border-neutral-200 p-4 dark:border-neutral-600">
                    <ModelSelect />

<<<<<<< HEAD
                    <SystemPrompt
                      conversation={selectedConversation}
                      prompts={prompts}
                      onChangePrompt={(prompt) =>
                        handleUpdateConversation(selectedConversation, {
                          key: 'prompt',
                          value: prompt,
                        })
                      }
                    />

                    <TemperatureSlider
                      label={t('Temperature')}
                      onChangeTemperature={(temperature) =>
                        handleUpdateConversation(selectedConversation, {
                          key: 'temperature',
                          value: temperature,
                        })
                      }
                    />
                  </div>
                )}
              </div>
            )}
            {selectedConversation?.messages.length === 0 ? (
              <>
                <div className="container mx-auto px-3 pt-5 pb-36 md:pt-12 sm:max-w-[700px]">
                  <CardList
                    cards={prompts}
                    handlePromptSelect={handlePromptSelect}
                  />
=======
                      <SystemPrompt
                        conversation={selectedConversation!}
                        prompts={prompts}
                        onChangePrompt={(prompt) =>
                          handleUpdateConversation(selectedConversation!, {
                            key: 'prompt',
                            value: prompt,
                          })
                        }
                      />

                      <TemperatureSlider
                        label={t('Temperature')}
                        onChangeTemperature={(temperature) =>
                          handleUpdateConversation(selectedConversation!, {
                            key: 'temperature',
                            value: temperature,
                          })
                        }
                      />
                    </div>
                  )}
>>>>>>> 7d990ab1
                </div>
              </>
            ) : (
              <>
<<<<<<< HEAD
                {selectedConversation?.messages.map((message, index) => (
=======
                <div className="sticky top-0 z-10 flex justify-center border border-b-neutral-300 bg-neutral-100 py-2 text-sm text-neutral-500 dark:border-none dark:bg-[#444654] dark:text-neutral-200">
                  {t('Model')}: {selectedConversation?.model.name} | {t('Temp')}
                  : {selectedConversation?.temperature} |
                  <button
                    className="ml-2 cursor-pointer hover:opacity-50"
                    onClick={handleSettings}
                  >
                    <IconSettings size={18} />
                  </button>
                  <button
                    className="ml-2 cursor-pointer hover:opacity-50"
                    onClick={onClearAll}
                  >
                    <IconClearAll size={18} />
                  </button>
                </div>
                {showSettings && (
                  <div className="flex flex-col space-y-10 md:mx-auto md:max-w-xl md:gap-6 md:py-3 md:pt-6 lg:max-w-2xl lg:px-0 xl:max-w-3xl">
                    <div className="flex h-full flex-col space-y-4 border-b border-neutral-200 p-4 dark:border-neutral-600 md:rounded-lg md:border">
                      <ModelSelect />
                    </div>
                  </div>
                )}

                {currentMessageList?.map((message, index) => (
>>>>>>> 7d990ab1
                  <MemoizedChatMessage
                    key={message.id}
                    chatNode={message}
                    messageIndex={index}
                    onEdit={(editedMessage) => {
                      setCurrentMessage(editedMessage);
                      // discard edited message and the ones that come after then resend
                      handleSend(
                        editedMessage,
                        SendAction.EDIT,
                        index,
                        // currentMessageList?.length - index,
                      );
                    }}
                  />
                ))}

                {loading && <ChatLoader />}

                <div
                  className="h-[162px] bg-white dark:bg-[#343541]"
                  ref={messagesEndRef}
                />
              </>
            )}
          </div>

          <ChatInput
            stopConversationRef={stopConversationRef}
            textareaRef={textareaRef}
            selectedPrompt={selectedPrompt}
            onSend={(message, plugin) => {
              setCurrentMessage(message);
              handleSend(message, SendAction.SEND, undefined, plugin);
            }}
            onScrollDownClick={handleScrollDown}
            onRegenerate={() => {
              if (currentMessage) {
                handleSend(currentMessage, SendAction.REGENERATE, undefined);
              }
            }}
            showScrollDownButton={showScrollDownButton}
          />
        </>
      )}
    </div>
  );
});
Chat.displayName = 'Chat';<|MERGE_RESOLUTION|>--- conflicted
+++ resolved
@@ -40,11 +40,8 @@
 import { ModelSelect } from './ModelSelect';
 import { SystemPrompt } from './SystemPrompt';
 import { TemperatureSlider } from './Temperature';
-<<<<<<< HEAD
-=======
 
 import { v4 as uuidv4 } from 'uuid';
->>>>>>> 7d990ab1
 
 interface Props {
   stopConversationRef: MutableRefObject<boolean>;
@@ -479,7 +476,6 @@
             ref={chatContainerRef}
             onScroll={handleScroll}
           >
-<<<<<<< HEAD
             <div className="sticky top-0 z-10 flex justify-center border border-b-neutral-300 bg-neutral-100 py-2 text-sm text-neutral-500 dark:border-none dark:bg-[#444654] dark:text-neutral-200">
               {t('Model')}: {selectedConversation?.model.name} | {t('Temp')}:{' '}
               {selectedConversation?.temperature} |
@@ -492,7 +488,7 @@
               <button
                 className="ml-2 cursor-pointer hover:opacity-50 disabled:hidden"
                 onClick={onClearAll}
-                disabled={selectedConversation?.messages.length === 0}
+                disabled={currentMessageList.length === 0}
               >
                 <IconClearAll size={18} />
               </button>
@@ -500,11 +496,6 @@
             {showSettings && selectedConversation && (
               <div className="mx-auto flex flex-col space-y-5 md:space-y-10 px-3 pt-5 md:pt-12 sm:max-w-[600px]">
                 {models.length === 0 && (
-=======
-            {currentMessageList?.length === 0 ? (
-              <>
-                <div className="mx-auto flex flex-col space-y-5 md:space-y-10 px-3 pt-5 md:pt-12 sm:max-w-[600px]">
->>>>>>> 7d990ab1
                   <div className="text-center text-3xl font-semibold text-gray-800 dark:text-gray-100">
                     <div>
                       <Spinner size="16px" className="mx-auto" />
@@ -516,17 +507,16 @@
                   <div className="flex h-full flex-col space-y-4 rounded-lg border border-neutral-200 p-4 dark:border-neutral-600">
                     <ModelSelect />
 
-<<<<<<< HEAD
-                    <SystemPrompt
-                      conversation={selectedConversation}
-                      prompts={prompts}
-                      onChangePrompt={(prompt) =>
-                        handleUpdateConversation(selectedConversation, {
-                          key: 'prompt',
-                          value: prompt,
-                        })
-                      }
-                    />
+                      <SystemPrompt
+                        conversation={selectedConversation!}
+                        prompts={prompts}
+                        onChangePrompt={(prompt) =>
+                          handleUpdateConversation(selectedConversation!, {
+                            key: 'prompt',
+                            value: prompt,
+                          })
+                        }
+                      />
 
                     <TemperatureSlider
                       label={t('Temperature')}
@@ -541,70 +531,18 @@
                 )}
               </div>
             )}
-            {selectedConversation?.messages.length === 0 ? (
+            {currentMessageList.length === 0 ? (
               <>
                 <div className="container mx-auto px-3 pt-5 pb-36 md:pt-12 sm:max-w-[700px]">
                   <CardList
                     cards={prompts}
                     handlePromptSelect={handlePromptSelect}
                   />
-=======
-                      <SystemPrompt
-                        conversation={selectedConversation!}
-                        prompts={prompts}
-                        onChangePrompt={(prompt) =>
-                          handleUpdateConversation(selectedConversation!, {
-                            key: 'prompt',
-                            value: prompt,
-                          })
-                        }
-                      />
-
-                      <TemperatureSlider
-                        label={t('Temperature')}
-                        onChangeTemperature={(temperature) =>
-                          handleUpdateConversation(selectedConversation!, {
-                            key: 'temperature',
-                            value: temperature,
-                          })
-                        }
-                      />
-                    </div>
-                  )}
->>>>>>> 7d990ab1
                 </div>
               </>
             ) : (
               <>
-<<<<<<< HEAD
-                {selectedConversation?.messages.map((message, index) => (
-=======
-                <div className="sticky top-0 z-10 flex justify-center border border-b-neutral-300 bg-neutral-100 py-2 text-sm text-neutral-500 dark:border-none dark:bg-[#444654] dark:text-neutral-200">
-                  {t('Model')}: {selectedConversation?.model.name} | {t('Temp')}
-                  : {selectedConversation?.temperature} |
-                  <button
-                    className="ml-2 cursor-pointer hover:opacity-50"
-                    onClick={handleSettings}
-                  >
-                    <IconSettings size={18} />
-                  </button>
-                  <button
-                    className="ml-2 cursor-pointer hover:opacity-50"
-                    onClick={onClearAll}
-                  >
-                    <IconClearAll size={18} />
-                  </button>
-                </div>
-                {showSettings && (
-                  <div className="flex flex-col space-y-10 md:mx-auto md:max-w-xl md:gap-6 md:py-3 md:pt-6 lg:max-w-2xl lg:px-0 xl:max-w-3xl">
-                    <div className="flex h-full flex-col space-y-4 border-b border-neutral-200 p-4 dark:border-neutral-600 md:rounded-lg md:border">
-                      <ModelSelect />
-                    </div>
-                  </div>
-                )}
-
                 {currentMessageList?.map((message, index) => (
->>>>>>> 7d990ab1
                   <MemoizedChatMessage
                     key={message.id}
                     chatNode={message}
