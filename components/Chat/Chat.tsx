import { IconArrowDown, IconClearAll, IconSettings } from '@tabler/icons-react';
import {
  MutableRefObject,
  memo,
  useCallback,
  useContext,
  useEffect,
  useRef,
  useState,
} from 'react';
import toast from 'react-hot-toast';

import { useTranslation } from 'next-i18next';

import { getEndpoint } from '@/utils/app/api';
import {
  saveConversation,
  saveConversations,
  updateConversation,
} from '@/utils/app/conversation';
import { throttle } from '@/utils/data/throttle';

import { ChatBody, Conversation, Message } from '@/types/chat';
import { Plugin } from '@/types/plugin';

import HomeContext from '@/pages/api/home/home.context';

import Spinner from '../Spinner';
import { ChatInput } from './ChatInput';
import { ChatLoader } from './ChatLoader';
import { ChatMessage } from './ChatMessage';
import { ErrorMessageDiv } from './ErrorMessageDiv';
import { ModelSelect } from './ModelSelect';
import { SystemPrompt } from './SystemPrompt';

interface Props {
<<<<<<< HEAD
  conversation: Conversation;
  models: OpenAIModel[];
  apiKey: string;
  serverSideApiKeyIsSet: boolean;
  defaultModelId: OpenAIModelID;
  messageIsStreaming: boolean;
  modelError: ErrorMessage | null;
  loading: boolean;
  prompts: Prompt[];
  onSend: (
    message: Message,
    deleteCount: number,
    plugin: Plugin | null,
  ) => void;
  onUpdateConversation: (
    conversation: Conversation,
    data: KeyValuePair,
  ) => void;
  onEditMessage: (message: Message, messageIndex: number) => void;
  onDeleteMessage: (message: Message, messageIndex: number) => void;
  stopConversationRef: MutableRefObject<boolean>;
}

export const Chat: FC<Props> = memo(
  ({
    conversation,
    models,
    apiKey,
    serverSideApiKeyIsSet,
    defaultModelId,
    messageIsStreaming,
    modelError,
    loading,
    prompts,
    onSend,
    onUpdateConversation,
    onEditMessage,
    onDeleteMessage,
    stopConversationRef,
  }) => {
    const { t } = useTranslation('chat');
    const [currentMessage, setCurrentMessage] = useState<Message>();
    const [autoScrollEnabled, setAutoScrollEnabled] = useState<boolean>(true);
    const [showSettings, setShowSettings] = useState<boolean>(false);
    const [showScrollDownButton, setShowScrollDownButton] =
      useState<boolean>(false);
=======
  stopConversationRef: MutableRefObject<boolean>;
}

export const Chat = memo(({ stopConversationRef }: Props) => {
  const { t } = useTranslation('chat');
>>>>>>> 60288ad2

  const {
    state: {
      selectedConversation,
      conversations,
      models,
      apiKey,
      pluginKeys,
      serverSideApiKeyIsSet,
      messageIsStreaming,
      modelError,
      loading,
      prompts,
    },
    handleUpdateConversation,
    dispatch: homeDispatch,
  } = useContext(HomeContext);

  const [currentMessage, setCurrentMessage] = useState<Message>();
  const [autoScrollEnabled, setAutoScrollEnabled] = useState<boolean>(true);
  const [showSettings, setShowSettings] = useState<boolean>(false);
  const [showScrollDownButton, setShowScrollDownButton] =
    useState<boolean>(false);

  const messagesEndRef = useRef<HTMLDivElement>(null);
  const chatContainerRef = useRef<HTMLDivElement>(null);
  const textareaRef = useRef<HTMLTextAreaElement>(null);

  const handleSend = useCallback(
    async (message: Message, deleteCount = 0, plugin: Plugin | null = null) => {
      if (selectedConversation) {
        let updatedConversation: Conversation;
        if (deleteCount) {
          const updatedMessages = [...selectedConversation.messages];
          for (let i = 0; i < deleteCount; i++) {
            updatedMessages.pop();
          }
          updatedConversation = {
            ...selectedConversation,
            messages: [...updatedMessages, message],
          };
        } else {
          updatedConversation = {
            ...selectedConversation,
            messages: [...selectedConversation.messages, message],
          };
        }
        homeDispatch({
          field: 'selectedConversation',
          value: updatedConversation,
        });
        homeDispatch({ field: 'loading', value: true });
        homeDispatch({ field: 'messageIsStreaming', value: true });
        const chatBody: ChatBody = {
          model: updatedConversation.model,
          messages: updatedConversation.messages,
          key: apiKey,
          prompt: updatedConversation.prompt,
        };
        const endpoint = getEndpoint(plugin);
        let body;
        if (!plugin) {
          body = JSON.stringify(chatBody);
        } else {
          body = JSON.stringify({
            ...chatBody,
            googleAPIKey: pluginKeys
              .find((key) => key.pluginId === 'google-search')
              ?.requiredKeys.find((key) => key.key === 'GOOGLE_API_KEY')?.value,
            googleCSEId: pluginKeys
              .find((key) => key.pluginId === 'google-search')
              ?.requiredKeys.find((key) => key.key === 'GOOGLE_CSE_ID')?.value,
          });
        }
        const controller = new AbortController();
        const response = await fetch(endpoint, {
          method: 'POST',
          headers: {
            'Content-Type': 'application/json',
          },
          signal: controller.signal,
          body,
        });
        if (!response.ok) {
          homeDispatch({ field: 'loading', value: false });
          homeDispatch({ field: 'messageIsStreaming', value: false });
          toast.error(response.statusText);
          return;
        }
        const data = response.body;
        if (!data) {
          homeDispatch({ field: 'loading', value: false });
          homeDispatch({ field: 'messageIsStreaming', value: false });
          return;
        }
        if (!plugin) {
          if (updatedConversation.messages.length === 1) {
            const { content } = message;
            const customName =
              content.length > 30 ? content.substring(0, 30) + '...' : content;
            updatedConversation = {
              ...updatedConversation,
              name: customName,
            };
          }
          homeDispatch({ field: 'loading', value: false });
          const reader = data.getReader();
          const decoder = new TextDecoder();
          let done = false;
          let isFirst = true;
          let text = '';
          while (!done) {
            if (stopConversationRef.current === true) {
              controller.abort();
              done = true;
              break;
            }
            const { value, done: doneReading } = await reader.read();
            done = doneReading;
            const chunkValue = decoder.decode(value);
            text += chunkValue;
            if (isFirst) {
              isFirst = false;
              const updatedMessages: Message[] = [
                ...updatedConversation.messages,
                { role: 'assistant', content: chunkValue },
              ];
              updatedConversation = {
                ...updatedConversation,
                messages: updatedMessages,
              };
              homeDispatch({
                field: 'selectedConversation',
                value: updatedConversation,
              });
            } else {
              const updatedMessages: Message[] =
                updatedConversation.messages.map((message, index) => {
                  if (index === updatedConversation.messages.length - 1) {
                    return {
                      ...message,
                      content: text,
                    };
                  }
                  return message;
                });
              updatedConversation = {
                ...updatedConversation,
                messages: updatedMessages,
              };
              homeDispatch({
                field: 'selectedConversation',
                value: updatedConversation,
              });
            }
          }
          saveConversation(updatedConversation);
          const updatedConversations: Conversation[] = conversations.map(
            (conversation) => {
              if (conversation.id === selectedConversation.id) {
                return updatedConversation;
              }
              return conversation;
            },
          );
          if (updatedConversations.length === 0) {
            updatedConversations.push(updatedConversation);
          }
          homeDispatch({ field: 'conversations', value: updatedConversations });
          saveConversations(updatedConversations);
          homeDispatch({ field: 'messageIsStreaming', value: false });
        } else {
          const { answer } = await response.json();
          const updatedMessages: Message[] = [
            ...updatedConversation.messages,
            { role: 'assistant', content: answer },
          ];
          updatedConversation = {
            ...updatedConversation,
            messages: updatedMessages,
          };
          homeDispatch({
            field: 'selectedConversation',
            value: updateConversation,
          });
          saveConversation(updatedConversation);
          const updatedConversations: Conversation[] = conversations.map(
            (conversation) => {
              if (conversation.id === selectedConversation.id) {
                return updatedConversation;
              }
              return conversation;
            },
          );
          if (updatedConversations.length === 0) {
            updatedConversations.push(updatedConversation);
          }
          homeDispatch({ field: 'conversations', value: updatedConversations });
          saveConversations(updatedConversations);
          homeDispatch({ field: 'loading', value: false });
          homeDispatch({ field: 'messageIsStreaming', value: false });
        }
      }
    },
    [
      apiKey,
      conversations,
      pluginKeys,
      selectedConversation,
      stopConversationRef,
    ],
  );

  const scrollToBottom = useCallback(() => {
    if (autoScrollEnabled) {
      messagesEndRef.current?.scrollIntoView({ behavior: 'smooth' });
      textareaRef.current?.focus();
    }
  }, [autoScrollEnabled]);

  const handleScroll = () => {
    if (chatContainerRef.current) {
      const { scrollTop, scrollHeight, clientHeight } =
        chatContainerRef.current;
      const bottomTolerance = 30;

      if (scrollTop + clientHeight < scrollHeight - bottomTolerance) {
        setAutoScrollEnabled(false);
        setShowScrollDownButton(true);
      } else {
        setAutoScrollEnabled(true);
        setShowScrollDownButton(false);
      }
    }
  };

  const handleScrollDown = () => {
    chatContainerRef.current?.scrollTo({
      top: chatContainerRef.current.scrollHeight,
      behavior: 'smooth',
    });
  };

  const handleSettings = () => {
    setShowSettings(!showSettings);
  };

  const onClearAll = () => {
    if (
      confirm(t<string>('Are you sure you want to clear all messages?')) &&
      selectedConversation
    ) {
      handleUpdateConversation(selectedConversation, {
        key: 'messages',
        value: [],
      });
    }
  };

  const scrollDown = () => {
    if (autoScrollEnabled) {
      messagesEndRef.current?.scrollIntoView(true);
    }
  };
  const throttledScrollDown = throttle(scrollDown, 250);

  // useEffect(() => {
  //   console.log('currentMessage', currentMessage);
  //   if (currentMessage) {
  //     handleSend(currentMessage);
  //     homeDispatch({ field: 'currentMessage', value: undefined });
  //   }
  // }, [currentMessage]);

  useEffect(() => {
    throttledScrollDown();
    selectedConversation &&
      setCurrentMessage(
        selectedConversation.messages[selectedConversation.messages.length - 2],
      );
  }, [selectedConversation, throttledScrollDown]);

  useEffect(() => {
    const observer = new IntersectionObserver(
      ([entry]) => {
        setAutoScrollEnabled(entry.isIntersecting);
        if (entry.isIntersecting) {
          textareaRef.current?.focus();
        }
      },
      {
        root: null,
        threshold: 0.5,
      },
    );
    const messagesEndElement = messagesEndRef.current;
    if (messagesEndElement) {
      observer.observe(messagesEndElement);
    }
    return () => {
      if (messagesEndElement) {
        observer.unobserve(messagesEndElement);
      }
    };
  }, [messagesEndRef]);

  return (
    <div className="relative flex-1 overflow-hidden bg-white dark:bg-[#343541]">
      {!(apiKey || serverSideApiKeyIsSet) ? (
        <div className="mx-auto flex h-full w-[300px] flex-col justify-center space-y-6 sm:w-[600px]">
          <div className="text-center text-4xl font-bold text-black dark:text-white">
            Welcome to Chatbot UI
          </div>
          <div className="text-center text-lg text-black dark:text-white">
            <div className="mb-8">{`Chatbot UI is an open source clone of OpenAI's ChatGPT UI.`}</div>
            <div className="mb-2 font-bold">
              Important: Chatbot UI is 100% unaffiliated with OpenAI.
            </div>
          </div>
          <div className="text-center text-gray-500 dark:text-gray-400">
            <div className="mb-2">
              Chatbot UI allows you to plug in your API key to use this UI with
              their API.
            </div>
            <div className="mb-2">
              It is <span className="italic">only</span> used to communicate
              with their API.
            </div>
            <div className="mb-2">
              {t(
                'Please set your OpenAI API key in the bottom left of the sidebar.',
              )}
            </div>
            <div>
              {t("If you don't have an OpenAI API key, you can get one here: ")}
              <a
                href="https://platform.openai.com/account/api-keys"
                target="_blank"
                rel="noreferrer"
                className="text-blue-500 hover:underline"
              >
                openai.com
              </a>
            </div>
          </div>
        </div>
      ) : modelError ? (
        <ErrorMessageDiv error={modelError} />
      ) : (
        <>
          <div
            className="max-h-full overflow-x-hidden"
            ref={chatContainerRef}
            onScroll={handleScroll}
          >
            {selectedConversation?.messages.length === 0 ? (
              <>
                <div className="mx-auto flex w-[350px] flex-col space-y-10 pt-12 sm:w-[600px]">
                  <div className="text-center text-3xl font-semibold text-gray-800 dark:text-gray-100">
                    {models.length === 0 ? (
                      <div>
                        <Spinner size="16px" className="mx-auto" />
                      </div>
                    ) : (
                      'Chatbot UI'
                    )}
                  </div>

<<<<<<< HEAD
                  {conversation.messages.map((message, index) => (
                    <ChatMessage
                      key={index}
                      message={message}
                      messageIndex={index}
                      onEditMessage={onEditMessage}
                      onDeleteMessage={onDeleteMessage}
                    />
                  ))}
=======
                  {models.length > 0 && (
                    <div className="flex h-full flex-col space-y-4 rounded-lg border border-neutral-200 p-4 dark:border-neutral-600">
                      <ModelSelect />
>>>>>>> 60288ad2

                      <SystemPrompt
                        conversation={selectedConversation}
                        prompts={prompts}
                        onChangePrompt={(prompt) =>
                          handleUpdateConversation(selectedConversation, {
                            key: 'prompt',
                            value: prompt,
                          })
                        }
                      />
                    </div>
                  )}
                </div>
              </>
            ) : (
              <>
                <div className="flex justify-center border border-b-neutral-300 bg-neutral-100 py-2 text-sm text-neutral-500 dark:border-none dark:bg-[#444654] dark:text-neutral-200">
                  {t('Model')}: {selectedConversation?.model.name}
                  <button
                    className="ml-2 cursor-pointer hover:opacity-50"
                    onClick={handleSettings}
                  >
                    <IconSettings size={18} />
                  </button>
                  <button
                    className="ml-2 cursor-pointer hover:opacity-50"
                    onClick={onClearAll}
                  >
                    <IconClearAll size={18} />
                  </button>
                </div>
                {showSettings && (
                  <div className="flex flex-col space-y-10 md:mx-auto md:max-w-xl md:gap-6 md:py-3 md:pt-6 lg:max-w-2xl lg:px-0 xl:max-w-3xl">
                    <div className="flex h-full flex-col space-y-4 border-b border-neutral-200 p-4 dark:border-neutral-600 md:rounded-lg md:border">
                      <ModelSelect />
                    </div>
                  </div>
                )}

                {selectedConversation?.messages.map((message, index) => (
                  <ChatMessage
                    key={index}
                    message={message}
                    messageIndex={index}
                  />
                ))}

                {loading && <ChatLoader />}

                <div
                  className="h-[162px] bg-white dark:bg-[#343541]"
                  ref={messagesEndRef}
                />
              </>
            )}
          </div>

          <ChatInput
            stopConversationRef={stopConversationRef}
            textareaRef={textareaRef}
            onSend={(message, plugin) => {
              setCurrentMessage(message);
              handleSend(message, 0, plugin);
            }}
            onRegenerate={() => {
              if (currentMessage) {
                handleSend(currentMessage, 2, null);
              }
            }}
          />
        </>
      )}
      {showScrollDownButton && (
        <div className="absolute bottom-0 right-0 mb-4 mr-4 pb-20">
          <button
            className="flex h-7 w-7 items-center justify-center rounded-full bg-neutral-300 text-gray-800 shadow-md hover:shadow-lg focus:outline-none focus:ring-2 focus:ring-blue-500 dark:bg-gray-700 dark:text-neutral-200"
            onClick={handleScrollDown}
          >
            <IconArrowDown size={18} />
          </button>
        </div>
      )}
    </div>
  );
});
Chat.displayName = 'Chat';<|MERGE_RESOLUTION|>--- conflicted
+++ resolved
@@ -34,60 +34,11 @@
 import { SystemPrompt } from './SystemPrompt';
 
 interface Props {
-<<<<<<< HEAD
-  conversation: Conversation;
-  models: OpenAIModel[];
-  apiKey: string;
-  serverSideApiKeyIsSet: boolean;
-  defaultModelId: OpenAIModelID;
-  messageIsStreaming: boolean;
-  modelError: ErrorMessage | null;
-  loading: boolean;
-  prompts: Prompt[];
-  onSend: (
-    message: Message,
-    deleteCount: number,
-    plugin: Plugin | null,
-  ) => void;
-  onUpdateConversation: (
-    conversation: Conversation,
-    data: KeyValuePair,
-  ) => void;
-  onEditMessage: (message: Message, messageIndex: number) => void;
-  onDeleteMessage: (message: Message, messageIndex: number) => void;
   stopConversationRef: MutableRefObject<boolean>;
 }
 
-export const Chat: FC<Props> = memo(
-  ({
-    conversation,
-    models,
-    apiKey,
-    serverSideApiKeyIsSet,
-    defaultModelId,
-    messageIsStreaming,
-    modelError,
-    loading,
-    prompts,
-    onSend,
-    onUpdateConversation,
-    onEditMessage,
-    onDeleteMessage,
-    stopConversationRef,
-  }) => {
-    const { t } = useTranslation('chat');
-    const [currentMessage, setCurrentMessage] = useState<Message>();
-    const [autoScrollEnabled, setAutoScrollEnabled] = useState<boolean>(true);
-    const [showSettings, setShowSettings] = useState<boolean>(false);
-    const [showScrollDownButton, setShowScrollDownButton] =
-      useState<boolean>(false);
-=======
-  stopConversationRef: MutableRefObject<boolean>;
-}
-
 export const Chat = memo(({ stopConversationRef }: Props) => {
   const { t } = useTranslation('chat');
->>>>>>> 60288ad2
 
   const {
     state: {
@@ -456,21 +407,9 @@
                     )}
                   </div>
 
-<<<<<<< HEAD
-                  {conversation.messages.map((message, index) => (
-                    <ChatMessage
-                      key={index}
-                      message={message}
-                      messageIndex={index}
-                      onEditMessage={onEditMessage}
-                      onDeleteMessage={onDeleteMessage}
-                    />
-                  ))}
-=======
                   {models.length > 0 && (
                     <div className="flex h-full flex-col space-y-4 rounded-lg border border-neutral-200 p-4 dark:border-neutral-600">
                       <ModelSelect />
->>>>>>> 60288ad2
 
                       <SystemPrompt
                         conversation={selectedConversation}
