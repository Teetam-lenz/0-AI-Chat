--- conflicted
+++ resolved
@@ -1,9 +1,5 @@
-<<<<<<< HEAD
-import { ErrorMessage } from '@/types/error';
-=======
 import { ErrorMessage } from '@/types';
 import { IconCircleX } from '@tabler/icons-react';
->>>>>>> a1743c82
 import { FC } from 'react';
 
 interface Props {
@@ -23,7 +19,7 @@
           {line}{' '}
         </div>
       ))}
-      <div className="text-xs dark:text-red-400 opacity-50 mt-4">
+      <div className="mt-4 text-xs opacity-50 dark:text-red-400">
         {error.code ? <i>Code: {error.code}</i> : ''}
       </div>
     </div>
