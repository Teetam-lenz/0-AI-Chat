--- conflicted
+++ resolved
@@ -51,13 +51,8 @@
         value={temperature}
         onChange={handleChange}
       />
-<<<<<<< HEAD
-      <ul className="w mt-2 pb-8 flex justify-between px-[24px]">
+      <ul className="w mt-2 pb-8 flex justify-between px-[24px] text-neutral-900 dark:text-neutral-100">
         <li className="flex justify-center">
-=======
-      <ul className="w mt-2 pb-8 flex justify-between px-[24px] text-neutral-900 dark:text-neutral-100">
-        <li className="relative flex justify-center">
->>>>>>> 971cde53
           <span className="absolute">{t('Precise')}</span>
         </li>
         <li className="flex justify-center">
