--- conflicted
+++ resolved
@@ -1,10 +1,6 @@
-<<<<<<< HEAD
-import { Message, ChatNode } from '@/types/chat';
-import { IconCheck, IconCopy, IconEdit } from '@tabler/icons-react';
-=======
-import { Message } from '@/types/chat';
+
+import { ChatNode } from '@/types/chat';
 import { IconCheck, IconCopy, IconEdit, IconUser, IconRobot } from '@tabler/icons-react';
->>>>>>> e8150e71
 import { useTranslation } from 'next-i18next';
 import {
   FC,
@@ -128,7 +124,6 @@
       >
         <div className="relative m-auto flex gap-4 p-4 text-base md:max-w-2xl md:gap-6 md:py-6 lg:max-w-2xl lg:px-0 xl:max-w-3xl">
           <div className="min-w-[40px] text-right font-bold">
-<<<<<<< HEAD
             {/* switch page */}
             <div className="flex flex-col">
               <div>
@@ -155,9 +150,6 @@
                 </button>
               </div>
             </div>
-=======
-            {message.role === 'assistant' ? <IconRobot size={30}/> : <IconUser size={30}/>}
->>>>>>> e8150e71
           </div>
 
           <div className="prose mt-[-2px] w-full dark:prose-invert">
