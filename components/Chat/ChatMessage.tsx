import {
  IconCheck,
  IconCopy,
  IconEdit,
  IconRobot,
  IconTrash,
  IconUser,
} from '@tabler/icons-react';
import { FC, memo, useContext, useEffect, useRef, useState } from 'react';

import { useTranslation } from 'next-i18next';

<<<<<<< HEAD
import { getCurrentUnixTime } from '@/utils/app/chatRoomUtils';
import { updateConversation } from '@/utils/app/conversation';
import { ConversationContext } from '@/utils/contexts/conversaionContext';

import { ChatNode } from '@/types/chat';
=======
import { updateConversation } from '@/utils/app/conversation';

>>>>>>> fa3f6e93
import { Message } from '@/types/chat';

import HomeContext from '@/pages/api/home/home.context';

import { CodeBlock } from '../Markdown/CodeBlock';
import { MemoizedReactMarkdown } from '../Markdown/MemoizedReactMarkdown';

<<<<<<< HEAD
import { ChatSwitch } from './ChatSwitch';

import rehypeMathjax from 'rehype-mathjax';
import remarkGfm from 'remark-gfm';
import remarkMath from 'remark-math';
import { v4 as uuidv4 } from 'uuid';

export interface Props {
  // message: Message;
  chatNode: ChatNode;
  messageIndex: number;
  onEdit?: (editedMessage: ChatNode) => void;
}

export const ChatMessage: FC<Props> = memo(
  ({ chatNode, messageIndex, onEdit }) => {
    const { t } = useTranslation('chat');

    const {
      state: {
        selectedConversation,
        conversations,
        currentMessage,
        messageIsStreaming,
      },
      dispatch: homeDispatch,
    } = useContext(HomeContext);
    // >>>>>>> upstream/main

    const [isEditing, setIsEditing] = useState<boolean>(false);
    const [isTyping, setIsTyping] = useState<boolean>(false);
    const [messageContent, setMessageContent] = useState(
      chatNode.message.content,
    );
    const [isHoverMessage, setIsHoverMessage] = useState<boolean>(false);
    const [messagedCopied, setMessageCopied] = useState(false);

    const { currentMessageList } = useContext(ConversationContext);
    const textareaRef = useRef<HTMLTextAreaElement>(null);
=======
import rehypeMathjax from 'rehype-mathjax';
import remarkGfm from 'remark-gfm';
import remarkMath from 'remark-math';

export interface Props {
  message: Message;
  messageIndex: number;
  onEdit?: (editedMessage: Message) => void
}

export const ChatMessage: FC<Props> = memo(({ message, messageIndex, onEdit }) => {
  const { t } = useTranslation('chat');

  const {
    state: { selectedConversation, conversations, currentMessage, messageIsStreaming },
    dispatch: homeDispatch,
  } = useContext(HomeContext);
>>>>>>> fa3f6e93

  const [isEditing, setIsEditing] = useState<boolean>(false);
  const [isTyping, setIsTyping] = useState<boolean>(false);
  const [messageContent, setMessageContent] = useState(message.content);
  const [messagedCopied, setMessageCopied] = useState(false);

  const textareaRef = useRef<HTMLTextAreaElement>(null);

<<<<<<< HEAD
    const handleEditMessage = () => {
      if (chatNode.message.content != messageContent) {
        if (selectedConversation && onEdit) {
          const nodeId = uuidv4();
          onEdit({
            id: nodeId,
            message: {
              id: nodeId,
              role: chatNode.message.role,
              content: messageContent,
              create_time: getCurrentUnixTime(),
            },
            parentMessageId: chatNode.parentMessageId,
            children: [],
          });
        }
      }
      setIsEditing(false);
    };

    // const handleDeleteMessage = () => {
    //   if (!selectedConversation) return;

    //   const { messages } = selectedConversation;
    //   const findIndex = messages.findIndex((elm) => elm === message);

    //   if (findIndex < 0) return;

    //   if (
    //     findIndex < messages.length - 1 &&
    //     messages[findIndex + 1].role === 'assistant'
    //   ) {
    //     messages.splice(findIndex, 2);
    //   } else {
    //     messages.splice(findIndex, 1);
    //   }
    //   const updatedConversation = {
    //     ...selectedConversation,
    //     messages,
    //   };

    //   const { single, all } = updateConversation(
    //     updatedConversation,
    //     conversations,
    //   );
    //   homeDispatch({ field: 'selectedConversation', value: single });
    //   homeDispatch({ field: 'conversations', value: all });
    // };

    const handlePressEnter = (e: React.KeyboardEvent<HTMLTextAreaElement>) => {
      if (e.key === 'Enter' && !isTyping && !e.shiftKey) {
        e.preventDefault();
        handleEditMessage();
=======
  const toggleEditing = () => {
    setIsEditing(!isEditing);
  };

  const handleInputChange = (event: React.ChangeEvent<HTMLTextAreaElement>) => {
    setMessageContent(event.target.value);
    if (textareaRef.current) {
      textareaRef.current.style.height = 'inherit';
      textareaRef.current.style.height = `${textareaRef.current.scrollHeight}px`;
    }
  };

  const handleEditMessage = () => {
    if (message.content != messageContent) {
      if (selectedConversation && onEdit) {
        onEdit({ ...message, content: messageContent });
>>>>>>> fa3f6e93
      }
    }
    setIsEditing(false);
  };

  const handleDeleteMessage = () => {
    if (!selectedConversation) return;

    const { messages } = selectedConversation;
    const findIndex = messages.findIndex((elm) => elm === message);

<<<<<<< HEAD
      navigator.clipboard.writeText(chatNode.message.content).then(() => {
        setMessageCopied(true);
        setTimeout(() => {
          setMessageCopied(false);
        }, 2000);
      });
    };

    useEffect(() => {
      setMessageContent(chatNode.message.content);
    }, [chatNode.message.content]);

    useEffect(() => {
      if (textareaRef.current) {
        textareaRef.current.style.height = 'inherit';
        textareaRef.current.style.height = `${textareaRef.current.scrollHeight}px`;
      }
    }, [isEditing]);

    return (
      <div
        className={`group md:px-4 ${
          chatNode.message.role === 'assistant'
            ? 'border-b border-black/10 bg-gray-50 text-gray-800 dark:border-gray-900/50 dark:bg-[#444654] dark:text-gray-100'
            : 'border-b border-black/10 bg-white text-gray-800 dark:border-gray-900/50 dark:bg-[#343541] dark:text-gray-100'
        }`}
        style={{ overflowWrap: 'anywhere' }}
        onMouseEnter={() => setIsHoverMessage(true)}
        onMouseLeave={() => setIsHoverMessage(false)}
      >
        <div className="relative m-auto flex p-4 text-base md:max-w-2xl md:gap-6 md:py-6 lg:max-w-2xl lg:px-0 xl:max-w-3xl">
          <div className="flex min-w-[40px] text-right font-bold">
            <div className="absolute left-0 hidden self-center md:-ml-10 lg:-ml-16 lg:flex">
              <ChatSwitch
                key={chatNode.id}
                chatNode={chatNode}
                messageIndex={messageIndex}
              />
            </div>
            <div className="flex justify-center">
              {chatNode.message.role === 'assistant' ? (
                <IconRobot size={30} />
              ) : (
                <IconUser size={30} />
              )}
            </div>
          </div>

          <div className="prose mt-[-2px] w-full dark:prose-invert">
            {chatNode.message.role === 'user' ? (
              <div className="flex w-full">
                {isEditing ? (
                  <div className="flex w-full flex-col">
                    <textarea
                      ref={textareaRef}
                      className="w-full resize-none whitespace-pre-wrap border-none dark:bg-[#343541]"
                      value={messageContent}
                      onChange={handleInputChange}
                      onKeyDown={handlePressEnter}
                      onCompositionStart={() => setIsTyping(true)}
                      onCompositionEnd={() => setIsTyping(false)}
                      style={{
                        fontFamily: 'inherit',
                        fontSize: 'inherit',
                        lineHeight: 'inherit',
                        padding: '0',
                        margin: '0',
                        overflow: 'hidden',
                      }}
                    />

                    <div className="mt-10 flex justify-center space-x-4">
                      <button
                        className="h-[40px] rounded-md bg-blue-500 px-4 py-1 text-sm font-medium text-white enabled:hover:bg-blue-600 disabled:opacity-50"
                        onClick={handleEditMessage}
                        disabled={messageContent.trim().length <= 0}
                      >
                        {t('Save & Submit')}
                      </button>
                      <button
                        className="h-[40px] rounded-md border border-neutral-300 px-4 py-1 text-sm font-medium text-neutral-700 hover:bg-neutral-100 dark:border-neutral-700 dark:text-neutral-300 dark:hover:bg-neutral-800"
                        onClick={() => {
                          setMessageContent(chatNode.message.content);
                          setIsEditing(false);
                        }}
                      >
                        {t('Cancel')}
                      </button>
                    </div>
                  </div>
                ) : (
                  <div className="flex w-full flex-col content-around lg:flex-row">
                    <div className="prose whitespace-pre-wrap dark:prose-invert lg:flex-grow">
                      {chatNode.message.content}
                    </div>
                    <div className="flex justify-between pt-3 lg:pt-0">
                      <span className="lg:hidden">
                        <ChatSwitch
                          key={chatNode.id}
                          chatNode={chatNode}
                          messageIndex={messageIndex}
                        />
                      </span>
                    </div>
=======
    if (findIndex < 0) return;

    if (
      findIndex < messages.length - 1 &&
      messages[findIndex + 1].role === 'assistant'
    ) {
      messages.splice(findIndex, 2);
    } else {
      messages.splice(findIndex, 1);
    }
    const updatedConversation = {
      ...selectedConversation,
      messages,
    };

    const { single, all } = updateConversation(
      updatedConversation,
      conversations,
    );
    homeDispatch({ field: 'selectedConversation', value: single });
    homeDispatch({ field: 'conversations', value: all });
  };

  const handlePressEnter = (e: React.KeyboardEvent<HTMLTextAreaElement>) => {
    if (e.key === 'Enter' && !isTyping && !e.shiftKey) {
      e.preventDefault();
      handleEditMessage();
    }
  };

  const copyOnClick = () => {
    if (!navigator.clipboard) return;

    navigator.clipboard.writeText(message.content).then(() => {
      setMessageCopied(true);
      setTimeout(() => {
        setMessageCopied(false);
      }, 2000);
    });
  };

  useEffect(() => {
    setMessageContent(message.content);
  }, [message.content]);


  useEffect(() => {
    if (textareaRef.current) {
      textareaRef.current.style.height = 'inherit';
      textareaRef.current.style.height = `${textareaRef.current.scrollHeight}px`;
    }
  }, [isEditing]);

  return (
    <div
      className={`group md:px-4 ${
        message.role === 'assistant'
          ? 'border-b border-black/10 bg-gray-50 text-gray-800 dark:border-gray-900/50 dark:bg-[#444654] dark:text-gray-100'
          : 'border-b border-black/10 bg-white text-gray-800 dark:border-gray-900/50 dark:bg-[#343541] dark:text-gray-100'
      }`}
      style={{ overflowWrap: 'anywhere' }}
    >
      <div className="relative m-auto flex p-4 text-base md:max-w-2xl md:gap-6 md:py-6 lg:max-w-2xl lg:px-0 xl:max-w-3xl">
        <div className="min-w-[40px] text-right font-bold">
          {message.role === 'assistant' ? (
            <IconRobot size={30} />
          ) : (
            <IconUser size={30} />
          )}
        </div>

        <div className="prose mt-[-2px] w-full dark:prose-invert">
          {message.role === 'user' ? (
            <div className="flex w-full">
              {isEditing ? (
                <div className="flex w-full flex-col">
                  <textarea
                    ref={textareaRef}
                    className="w-full resize-none whitespace-pre-wrap border-none dark:bg-[#343541]"
                    value={messageContent}
                    onChange={handleInputChange}
                    onKeyDown={handlePressEnter}
                    onCompositionStart={() => setIsTyping(true)}
                    onCompositionEnd={() => setIsTyping(false)}
                    style={{
                      fontFamily: 'inherit',
                      fontSize: 'inherit',
                      lineHeight: 'inherit',
                      padding: '0',
                      margin: '0',
                      overflow: 'hidden',
                    }}
                  />

                  <div className="mt-10 flex justify-center space-x-4">
                    <button
                      className="h-[40px] rounded-md bg-blue-500 px-4 py-1 text-sm font-medium text-white enabled:hover:bg-blue-600 disabled:opacity-50"
                      onClick={handleEditMessage}
                      disabled={messageContent.trim().length <= 0}
                    >
                      {t('Save & Submit')}
                    </button>
                    <button
                      className="h-[40px] rounded-md border border-neutral-300 px-4 py-1 text-sm font-medium text-neutral-700 hover:bg-neutral-100 dark:border-neutral-700 dark:text-neutral-300 dark:hover:bg-neutral-800"
                      onClick={() => {
                        setMessageContent(message.content);
                        setIsEditing(false);
                      }}
                    >
                      {t('Cancel')}
                    </button>
>>>>>>> fa3f6e93
                  </div>
                </div>
              ) : (
                <div className="prose whitespace-pre-wrap dark:prose-invert flex-1">
                  {message.content}
                </div>
              )}

<<<<<<< HEAD
                {!isEditing && (
                  <div className="md:-mr-8 ml-1 md:ml-0 flex flex-col md:flex-row gap-4 md:gap-1 items-center md:items-start justify-end md:justify-start">
                    <button
                      className="invisible group-hover:visible focus:visible text-gray-500 hover:text-gray-700 dark:text-gray-400 dark:hover:text-gray-300"
                      onClick={toggleEditing}
                    >
                      <IconEdit size={20} />
                    </button>
                    {/* <button
                      className="invisible group-hover:visible focus:visible text-gray-500 hover:text-gray-700 dark:text-gray-400 dark:hover:text-gray-300"
                      onClick={handleDeleteMessage}
                    >
                      <IconTrash size={20} />
                    </button> */}
                  </div>
                )}
              </div>
            ) : (
              <div className="flex w-full">
                <div className="flex w-full flex-col content-around lg:flex-row">
                  <MemoizedReactMarkdown
                    className="prose dark:prose-invert lg:flex-grow"
                    // className="prose dark:prose-invert flex-1"
                    remarkPlugins={[remarkGfm, remarkMath]}
                    rehypePlugins={[rehypeMathjax]}
                    components={{
                      code({ node, inline, className, children, ...props }) {
                        if (children.length) {
                          if (children[0] == '▍') {
                            return (
                              <span className="animate-pulse cursor-default mt-1">
                                ▍
                              </span>
                            );
                          }

                          children[0] = (children[0] as string).replace(
                            '`▍`',
                            '▍',
                          );
                        }

                        const match = /language-(\w+)/.exec(className || '');

                        return !inline ? (
                          <CodeBlock
                            key={Math.random()}
                            language={(match && match[1]) || ''}
                            value={String(children).replace(/\n$/, '')}
                            {...props}
                          />
                        ) : (
                          <code className={className} {...props}>
                            {children}
                          </code>
                        );
                      },
                      table({ children }) {
                        return (
                          <table className="border-collapse border border-black px-3 py-1 dark:border-white">
                            {children}
                          </table>
                        );
                      },
                      th({ children }) {
                        return (
                          <th className="break-words border border-black bg-gray-500 px-3 py-1 text-white dark:border-white">
                            {children}
                          </th>
                        );
                      },
                      td({ children }) {
                        return (
                          <td className="break-words border border-black px-3 py-1 dark:border-white">
                            {children}
                          </td>
                        );
                      },
                    }}
                  >
                    {`${chatNode.message.content}${
                      messageIsStreaming &&
                      messageIndex == (currentMessageList?.length ?? 0) - 1
                        ? '`▍`'
                        : ''
                    }`}
                  </MemoizedReactMarkdown>
                  <div className="flex justify-between pt-3 lg:pt-0">
                    <span className="lg:hidden">
                      <ChatSwitch
                        key={chatNode.id}
                        chatNode={chatNode}
                        messageIndex={messageIndex}
                      />
                    </span>
                  </div>
                </div>
                <div className="md:-mr-8 ml-1 md:ml-0 flex flex-col md:flex-row gap-4 md:gap-1 items-center md:items-start justify-end md:justify-start">
                  {messagedCopied ? (
                    <IconCheck
                      size={20}
                      className="text-green-500 dark:text-green-400"
                    />
                  ) : (
                    <button
                      className="invisible group-hover:visible focus:visible text-gray-500 hover:text-gray-700 dark:text-gray-400 dark:hover:text-gray-300"
                      onClick={copyOnClick}
                    >
                      <IconCopy size={20} />
                    </button>
                  )}
                </div>
              </div>
            )}
          </div>
=======
              {!isEditing && (
                <div className="md:-mr-8 ml-1 md:ml-0 flex flex-col md:flex-row gap-4 md:gap-1 items-center md:items-start justify-end md:justify-start">
                  <button
                    className="invisible group-hover:visible focus:visible text-gray-500 hover:text-gray-700 dark:text-gray-400 dark:hover:text-gray-300"
                    onClick={toggleEditing}
                  >
                    <IconEdit size={20} />
                  </button>
                  <button
                    className="invisible group-hover:visible focus:visible text-gray-500 hover:text-gray-700 dark:text-gray-400 dark:hover:text-gray-300"
                    onClick={handleDeleteMessage}
                  >
                    <IconTrash size={20} />
                  </button>
                </div>
              )}
            </div>
          ) : (
            <div className="flex flex-row">
              <MemoizedReactMarkdown
                className="prose dark:prose-invert flex-1"
                remarkPlugins={[remarkGfm, remarkMath]}
                rehypePlugins={[rehypeMathjax]}
                components={{
                  code({ node, inline, className, children, ...props }) {
                    if (children.length) {
                      if (children[0] == '▍') {
                        return <span className="animate-pulse cursor-default mt-1">▍</span>
                      }

                      children[0] = (children[0] as string).replace("`▍`", "▍")
                    }

                    const match = /language-(\w+)/.exec(className || '');

                    return !inline ? (
                      <CodeBlock
                        key={Math.random()}
                        language={(match && match[1]) || ''}
                        value={String(children).replace(/\n$/, '')}
                        {...props}
                      />
                    ) : (
                      <code className={className} {...props}>
                        {children}
                      </code>
                    );
                  },
                  table({ children }) {
                    return (
                      <table className="border-collapse border border-black px-3 py-1 dark:border-white">
                        {children}
                      </table>
                    );
                  },
                  th({ children }) {
                    return (
                      <th className="break-words border border-black bg-gray-500 px-3 py-1 text-white dark:border-white">
                        {children}
                      </th>
                    );
                  },
                  td({ children }) {
                    return (
                      <td className="break-words border border-black px-3 py-1 dark:border-white">
                        {children}
                      </td>
                    );
                  },
                }}
              >
                {`${message.content}${
                  messageIsStreaming && messageIndex == (selectedConversation?.messages.length ?? 0) - 1 ? '`▍`' : ''
                }`}
              </MemoizedReactMarkdown>

              <div className="md:-mr-8 ml-1 md:ml-0 flex flex-col md:flex-row gap-4 md:gap-1 items-center md:items-start justify-end md:justify-start">
                {messagedCopied ? (
                  <IconCheck
                    size={20}
                    className="text-green-500 dark:text-green-400"
                  />
                ) : (
                  <button
                    className="invisible group-hover:visible focus:visible text-gray-500 hover:text-gray-700 dark:text-gray-400 dark:hover:text-gray-300"
                    onClick={copyOnClick}
                  >
                    <IconCopy size={20} />
                  </button>
                )}
              </div>
            </div>
          )}
>>>>>>> fa3f6e93
        </div>
      </div>
    </div>
  );
});
ChatMessage.displayName = 'ChatMessage';<|MERGE_RESOLUTION|>--- conflicted
+++ resolved
@@ -10,16 +10,11 @@
 
 import { useTranslation } from 'next-i18next';
 
-<<<<<<< HEAD
 import { getCurrentUnixTime } from '@/utils/app/chatRoomUtils';
 import { updateConversation } from '@/utils/app/conversation';
 import { ConversationContext } from '@/utils/contexts/conversaionContext';
 
 import { ChatNode } from '@/types/chat';
-=======
-import { updateConversation } from '@/utils/app/conversation';
-
->>>>>>> fa3f6e93
 import { Message } from '@/types/chat';
 
 import HomeContext from '@/pages/api/home/home.context';
@@ -27,128 +22,35 @@
 import { CodeBlock } from '../Markdown/CodeBlock';
 import { MemoizedReactMarkdown } from '../Markdown/MemoizedReactMarkdown';
 
-<<<<<<< HEAD
 import { ChatSwitch } from './ChatSwitch';
-
+import { v4 as uuidv4 } from 'uuid';
 import rehypeMathjax from 'rehype-mathjax';
 import remarkGfm from 'remark-gfm';
 import remarkMath from 'remark-math';
-import { v4 as uuidv4 } from 'uuid';
 
 export interface Props {
-  // message: Message;
   chatNode: ChatNode;
   messageIndex: number;
-  onEdit?: (editedMessage: ChatNode) => void;
+  onEdit?: (editedMessage: ChatNode) => void
 }
 
-export const ChatMessage: FC<Props> = memo(
-  ({ chatNode, messageIndex, onEdit }) => {
-    const { t } = useTranslation('chat');
-
-    const {
-      state: {
-        selectedConversation,
-        conversations,
-        currentMessage,
-        messageIsStreaming,
-      },
-      dispatch: homeDispatch,
-    } = useContext(HomeContext);
-    // >>>>>>> upstream/main
-
-    const [isEditing, setIsEditing] = useState<boolean>(false);
-    const [isTyping, setIsTyping] = useState<boolean>(false);
-    const [messageContent, setMessageContent] = useState(
-      chatNode.message.content,
-    );
-    const [isHoverMessage, setIsHoverMessage] = useState<boolean>(false);
-    const [messagedCopied, setMessageCopied] = useState(false);
-
-    const { currentMessageList } = useContext(ConversationContext);
-    const textareaRef = useRef<HTMLTextAreaElement>(null);
-=======
-import rehypeMathjax from 'rehype-mathjax';
-import remarkGfm from 'remark-gfm';
-import remarkMath from 'remark-math';
-
-export interface Props {
-  message: Message;
-  messageIndex: number;
-  onEdit?: (editedMessage: Message) => void
-}
-
-export const ChatMessage: FC<Props> = memo(({ message, messageIndex, onEdit }) => {
+export const ChatMessage: FC<Props> = memo(({ chatNode, messageIndex, onEdit }) => {
   const { t } = useTranslation('chat');
 
   const {
     state: { selectedConversation, conversations, currentMessage, messageIsStreaming },
     dispatch: homeDispatch,
   } = useContext(HomeContext);
->>>>>>> fa3f6e93
 
   const [isEditing, setIsEditing] = useState<boolean>(false);
   const [isTyping, setIsTyping] = useState<boolean>(false);
-  const [messageContent, setMessageContent] = useState(message.content);
+  const [messageContent, setMessageContent] = useState(chatNode.message.content);
   const [messagedCopied, setMessageCopied] = useState(false);
 
   const textareaRef = useRef<HTMLTextAreaElement>(null);
 
-<<<<<<< HEAD
-    const handleEditMessage = () => {
-      if (chatNode.message.content != messageContent) {
-        if (selectedConversation && onEdit) {
-          const nodeId = uuidv4();
-          onEdit({
-            id: nodeId,
-            message: {
-              id: nodeId,
-              role: chatNode.message.role,
-              content: messageContent,
-              create_time: getCurrentUnixTime(),
-            },
-            parentMessageId: chatNode.parentMessageId,
-            children: [],
-          });
-        }
-      }
-      setIsEditing(false);
-    };
-
-    // const handleDeleteMessage = () => {
-    //   if (!selectedConversation) return;
-
-    //   const { messages } = selectedConversation;
-    //   const findIndex = messages.findIndex((elm) => elm === message);
-
-    //   if (findIndex < 0) return;
-
-    //   if (
-    //     findIndex < messages.length - 1 &&
-    //     messages[findIndex + 1].role === 'assistant'
-    //   ) {
-    //     messages.splice(findIndex, 2);
-    //   } else {
-    //     messages.splice(findIndex, 1);
-    //   }
-    //   const updatedConversation = {
-    //     ...selectedConversation,
-    //     messages,
-    //   };
-
-    //   const { single, all } = updateConversation(
-    //     updatedConversation,
-    //     conversations,
-    //   );
-    //   homeDispatch({ field: 'selectedConversation', value: single });
-    //   homeDispatch({ field: 'conversations', value: all });
-    // };
-
-    const handlePressEnter = (e: React.KeyboardEvent<HTMLTextAreaElement>) => {
-      if (e.key === 'Enter' && !isTyping && !e.shiftKey) {
-        e.preventDefault();
-        handleEditMessage();
-=======
+  const { currentMessageList } = useContext(ConversationContext);
+
   const toggleEditing = () => {
     setIsEditing(!isEditing);
   };
@@ -162,22 +64,64 @@
   };
 
   const handleEditMessage = () => {
-    if (message.content != messageContent) {
+    if (chatNode.message.content != messageContent) {
       if (selectedConversation && onEdit) {
-        onEdit({ ...message, content: messageContent });
->>>>>>> fa3f6e93
+        const nodeId = uuidv4();
+        onEdit({
+          id: nodeId,
+          message: {
+            id: nodeId,
+            role: chatNode.message.role,
+            content: messageContent,
+            create_time: getCurrentUnixTime(),
+          },
+          parentMessageId: chatNode.parentMessageId,
+          children: [],
+        });
       }
     }
     setIsEditing(false);
   };
 
-  const handleDeleteMessage = () => {
-    if (!selectedConversation) return;
-
-    const { messages } = selectedConversation;
-    const findIndex = messages.findIndex((elm) => elm === message);
-
-<<<<<<< HEAD
+  // const handleDeleteMessage = () => {
+  //   if (!selectedConversation) return;
+
+  //   const { messages } = selectedConversation;
+  //   const findIndex = messages.findIndex((elm) => elm === message);
+
+  //   if (findIndex < 0) return;
+
+  //   if (
+  //     findIndex < messages.length - 1 &&
+  //     messages[findIndex + 1].role === 'assistant'
+  //   ) {
+  //     messages.splice(findIndex, 2);
+  //   } else {
+  //     messages.splice(findIndex, 1);
+  //   }
+  //   const updatedConversation = {
+  //     ...selectedConversation,
+  //     messages,
+  //   };
+
+  //   const { single, all } = updateConversation(
+  //     updatedConversation,
+  //     conversations,
+  //   );
+  //   homeDispatch({ field: 'selectedConversation', value: single });
+  //   homeDispatch({ field: 'conversations', value: all });
+  // };
+
+  const handlePressEnter = (e: React.KeyboardEvent<HTMLTextAreaElement>) => {
+    if (e.key === 'Enter' && !isTyping && !e.shiftKey) {
+      e.preventDefault();
+      handleEditMessage();
+    }
+  };
+
+  const copyOnClick = () => {
+    if (!navigator.clipboard) return;
+
       navigator.clipboard.writeText(chatNode.message.content).then(() => {
         setMessageCopied(true);
         setTimeout(() => {
@@ -205,8 +149,6 @@
             : 'border-b border-black/10 bg-white text-gray-800 dark:border-gray-900/50 dark:bg-[#343541] dark:text-gray-100'
         }`}
         style={{ overflowWrap: 'anywhere' }}
-        onMouseEnter={() => setIsHoverMessage(true)}
-        onMouseLeave={() => setIsHoverMessage(false)}
       >
         <div className="relative m-auto flex p-4 text-base md:max-w-2xl md:gap-6 md:py-6 lg:max-w-2xl lg:px-0 xl:max-w-3xl">
           <div className="flex min-w-[40px] text-right font-bold">
@@ -282,128 +224,9 @@
                         />
                       </span>
                     </div>
-=======
-    if (findIndex < 0) return;
-
-    if (
-      findIndex < messages.length - 1 &&
-      messages[findIndex + 1].role === 'assistant'
-    ) {
-      messages.splice(findIndex, 2);
-    } else {
-      messages.splice(findIndex, 1);
-    }
-    const updatedConversation = {
-      ...selectedConversation,
-      messages,
-    };
-
-    const { single, all } = updateConversation(
-      updatedConversation,
-      conversations,
-    );
-    homeDispatch({ field: 'selectedConversation', value: single });
-    homeDispatch({ field: 'conversations', value: all });
-  };
-
-  const handlePressEnter = (e: React.KeyboardEvent<HTMLTextAreaElement>) => {
-    if (e.key === 'Enter' && !isTyping && !e.shiftKey) {
-      e.preventDefault();
-      handleEditMessage();
-    }
-  };
-
-  const copyOnClick = () => {
-    if (!navigator.clipboard) return;
-
-    navigator.clipboard.writeText(message.content).then(() => {
-      setMessageCopied(true);
-      setTimeout(() => {
-        setMessageCopied(false);
-      }, 2000);
-    });
-  };
-
-  useEffect(() => {
-    setMessageContent(message.content);
-  }, [message.content]);
-
-
-  useEffect(() => {
-    if (textareaRef.current) {
-      textareaRef.current.style.height = 'inherit';
-      textareaRef.current.style.height = `${textareaRef.current.scrollHeight}px`;
-    }
-  }, [isEditing]);
-
-  return (
-    <div
-      className={`group md:px-4 ${
-        message.role === 'assistant'
-          ? 'border-b border-black/10 bg-gray-50 text-gray-800 dark:border-gray-900/50 dark:bg-[#444654] dark:text-gray-100'
-          : 'border-b border-black/10 bg-white text-gray-800 dark:border-gray-900/50 dark:bg-[#343541] dark:text-gray-100'
-      }`}
-      style={{ overflowWrap: 'anywhere' }}
-    >
-      <div className="relative m-auto flex p-4 text-base md:max-w-2xl md:gap-6 md:py-6 lg:max-w-2xl lg:px-0 xl:max-w-3xl">
-        <div className="min-w-[40px] text-right font-bold">
-          {message.role === 'assistant' ? (
-            <IconRobot size={30} />
-          ) : (
-            <IconUser size={30} />
-          )}
-        </div>
-
-        <div className="prose mt-[-2px] w-full dark:prose-invert">
-          {message.role === 'user' ? (
-            <div className="flex w-full">
-              {isEditing ? (
-                <div className="flex w-full flex-col">
-                  <textarea
-                    ref={textareaRef}
-                    className="w-full resize-none whitespace-pre-wrap border-none dark:bg-[#343541]"
-                    value={messageContent}
-                    onChange={handleInputChange}
-                    onKeyDown={handlePressEnter}
-                    onCompositionStart={() => setIsTyping(true)}
-                    onCompositionEnd={() => setIsTyping(false)}
-                    style={{
-                      fontFamily: 'inherit',
-                      fontSize: 'inherit',
-                      lineHeight: 'inherit',
-                      padding: '0',
-                      margin: '0',
-                      overflow: 'hidden',
-                    }}
-                  />
-
-                  <div className="mt-10 flex justify-center space-x-4">
-                    <button
-                      className="h-[40px] rounded-md bg-blue-500 px-4 py-1 text-sm font-medium text-white enabled:hover:bg-blue-600 disabled:opacity-50"
-                      onClick={handleEditMessage}
-                      disabled={messageContent.trim().length <= 0}
-                    >
-                      {t('Save & Submit')}
-                    </button>
-                    <button
-                      className="h-[40px] rounded-md border border-neutral-300 px-4 py-1 text-sm font-medium text-neutral-700 hover:bg-neutral-100 dark:border-neutral-700 dark:text-neutral-300 dark:hover:bg-neutral-800"
-                      onClick={() => {
-                        setMessageContent(message.content);
-                        setIsEditing(false);
-                      }}
-                    >
-                      {t('Cancel')}
-                    </button>
->>>>>>> fa3f6e93
                   </div>
-                </div>
-              ) : (
-                <div className="prose whitespace-pre-wrap dark:prose-invert flex-1">
-                  {message.content}
-                </div>
-              )}
-
-<<<<<<< HEAD
+                )}
+
                 {!isEditing && (
                   <div className="md:-mr-8 ml-1 md:ml-0 flex flex-col md:flex-row gap-4 md:gap-1 items-center md:items-start justify-end md:justify-start">
                     <button
@@ -519,104 +342,8 @@
               </div>
             )}
           </div>
-=======
-              {!isEditing && (
-                <div className="md:-mr-8 ml-1 md:ml-0 flex flex-col md:flex-row gap-4 md:gap-1 items-center md:items-start justify-end md:justify-start">
-                  <button
-                    className="invisible group-hover:visible focus:visible text-gray-500 hover:text-gray-700 dark:text-gray-400 dark:hover:text-gray-300"
-                    onClick={toggleEditing}
-                  >
-                    <IconEdit size={20} />
-                  </button>
-                  <button
-                    className="invisible group-hover:visible focus:visible text-gray-500 hover:text-gray-700 dark:text-gray-400 dark:hover:text-gray-300"
-                    onClick={handleDeleteMessage}
-                  >
-                    <IconTrash size={20} />
-                  </button>
-                </div>
-              )}
-            </div>
-          ) : (
-            <div className="flex flex-row">
-              <MemoizedReactMarkdown
-                className="prose dark:prose-invert flex-1"
-                remarkPlugins={[remarkGfm, remarkMath]}
-                rehypePlugins={[rehypeMathjax]}
-                components={{
-                  code({ node, inline, className, children, ...props }) {
-                    if (children.length) {
-                      if (children[0] == '▍') {
-                        return <span className="animate-pulse cursor-default mt-1">▍</span>
-                      }
-
-                      children[0] = (children[0] as string).replace("`▍`", "▍")
-                    }
-
-                    const match = /language-(\w+)/.exec(className || '');
-
-                    return !inline ? (
-                      <CodeBlock
-                        key={Math.random()}
-                        language={(match && match[1]) || ''}
-                        value={String(children).replace(/\n$/, '')}
-                        {...props}
-                      />
-                    ) : (
-                      <code className={className} {...props}>
-                        {children}
-                      </code>
-                    );
-                  },
-                  table({ children }) {
-                    return (
-                      <table className="border-collapse border border-black px-3 py-1 dark:border-white">
-                        {children}
-                      </table>
-                    );
-                  },
-                  th({ children }) {
-                    return (
-                      <th className="break-words border border-black bg-gray-500 px-3 py-1 text-white dark:border-white">
-                        {children}
-                      </th>
-                    );
-                  },
-                  td({ children }) {
-                    return (
-                      <td className="break-words border border-black px-3 py-1 dark:border-white">
-                        {children}
-                      </td>
-                    );
-                  },
-                }}
-              >
-                {`${message.content}${
-                  messageIsStreaming && messageIndex == (selectedConversation?.messages.length ?? 0) - 1 ? '`▍`' : ''
-                }`}
-              </MemoizedReactMarkdown>
-
-              <div className="md:-mr-8 ml-1 md:ml-0 flex flex-col md:flex-row gap-4 md:gap-1 items-center md:items-start justify-end md:justify-start">
-                {messagedCopied ? (
-                  <IconCheck
-                    size={20}
-                    className="text-green-500 dark:text-green-400"
-                  />
-                ) : (
-                  <button
-                    className="invisible group-hover:visible focus:visible text-gray-500 hover:text-gray-700 dark:text-gray-400 dark:hover:text-gray-300"
-                    onClick={copyOnClick}
-                  >
-                    <IconCopy size={20} />
-                  </button>
-                )}
-              </div>
-            </div>
-          )}
->>>>>>> fa3f6e93
         </div>
       </div>
-    </div>
   );
 });
 ChatMessage.displayName = 'ChatMessage';