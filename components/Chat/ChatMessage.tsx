--- conflicted
+++ resolved
@@ -31,95 +31,6 @@
 export interface Props {
   chatNode: ChatNode;
   messageIndex: number;
-<<<<<<< HEAD
-  onEdit?: (editedMessage: Message) => void;
-}
-
-export const ChatMessage: FC<Props> = memo(
-  ({ message, messageIndex, onEdit }) => {
-    const { t } = useTranslation('chat');
-
-    const {
-      state: {
-        selectedConversation,
-        conversations,
-        currentMessage,
-        messageIsStreaming,
-      },
-      dispatch: homeDispatch,
-    } = useContext(HomeContext);
-
-    const [isEditing, setIsEditing] = useState<boolean>(false);
-    const [isTyping, setIsTyping] = useState<boolean>(false);
-    const [messageContent, setMessageContent] = useState(message.content);
-    const [messagedCopied, setMessageCopied] = useState(false);
-
-    const textareaRef = useRef<HTMLTextAreaElement>(null);
-
-    const toggleEditing = () => {
-      setIsEditing(!isEditing);
-    };
-
-    const handleInputChange = (
-      event: React.ChangeEvent<HTMLTextAreaElement>,
-    ) => {
-      setMessageContent(event.target.value);
-      if (textareaRef.current) {
-        textareaRef.current.style.height = 'inherit';
-        textareaRef.current.style.height = `${textareaRef.current.scrollHeight}px`;
-      }
-    };
-
-    const handleEditMessage = () => {
-      if (message.content != messageContent) {
-        if (selectedConversation && onEdit) {
-          onEdit({ ...message, content: messageContent });
-        }
-      }
-      setIsEditing(false);
-    };
-
-    const handleDeleteMessage = () => {
-      if (!selectedConversation) return;
-
-      const { messages } = selectedConversation;
-      const findIndex = messages.findIndex((elm) => elm === message);
-
-      if (findIndex < 0) return;
-
-      if (
-        findIndex < messages.length - 1 &&
-        messages[findIndex + 1].role === 'assistant'
-      ) {
-        messages.splice(findIndex, 2);
-      } else {
-        messages.splice(findIndex, 1);
-      }
-      const updatedConversation = {
-        ...selectedConversation,
-        messages,
-      };
-
-      const { single, all } = updateConversation(
-        updatedConversation,
-        conversations,
-      );
-      homeDispatch({ field: 'selectedConversation', value: single });
-      homeDispatch({ field: 'conversations', value: all });
-    };
-
-    const handlePressEnter = (e: React.KeyboardEvent<HTMLTextAreaElement>) => {
-      if (e.key === 'Enter' && !isTyping && !e.shiftKey) {
-        e.preventDefault();
-        handleEditMessage();
-      }
-    };
-
-    const copyOnClick = () => {
-      if (!navigator.clipboard) return;
-
-      navigator.clipboard.writeText(message.content).then(() => {
-=======
   onEdit?: (editedMessage: ChatNode) => void
 }
 
@@ -212,7 +123,6 @@
     if (!navigator.clipboard) return;
 
       navigator.clipboard.writeText(chatNode.message.content).then(() => {
->>>>>>> 7d990ab1
         setMessageCopied(true);
         setTimeout(() => {
           setMessageCopied(false);
@@ -221,13 +131,8 @@
     };
 
     useEffect(() => {
-<<<<<<< HEAD
-      setMessageContent(message.content);
-    }, [message.content]);
-=======
       setMessageContent(chatNode.message.content);
     }, [chatNode.message.content]);
->>>>>>> 7d990ab1
 
     useEffect(() => {
       if (textareaRef.current) {
@@ -239,29 +144,13 @@
     return (
       <div
         className={`group md:px-4 ${
-<<<<<<< HEAD
-          message.role === 'assistant'
-=======
           chatNode.message.role === 'assistant'
->>>>>>> 7d990ab1
             ? 'border-b border-black/10 bg-gray-50 text-gray-800 dark:border-gray-900/50 dark:bg-[#444654] dark:text-gray-100'
             : 'border-b border-black/10 bg-white text-gray-800 dark:border-gray-900/50 dark:bg-[#343541] dark:text-gray-100'
         }`}
         style={{ overflowWrap: 'anywhere' }}
       >
         <div className="relative m-auto flex p-4 text-base md:max-w-2xl md:gap-6 md:py-6 lg:max-w-2xl lg:px-0 xl:max-w-3xl">
-<<<<<<< HEAD
-          <div className="min-w-[40px] text-right font-bold">
-            {message.role === 'assistant' ? (
-              <IconRobot size={30} />
-            ) : (
-              <IconUser size={30} />
-            )}
-          </div>
-
-          <div className="prose mt-[-2px] w-full dark:prose-invert">
-            {message.role === 'user' ? (
-=======
           <div className="flex min-w-[40px] text-right font-bold">
             <div className="absolute left-0 hidden self-center md:-ml-10 lg:-ml-16 lg:flex">
               <ChatSwitch
@@ -281,7 +170,6 @@
 
           <div className="prose mt-[-2px] w-full dark:prose-invert">
             {chatNode.message.role === 'user' ? (
->>>>>>> 7d990ab1
               <div className="flex w-full">
                 {isEditing ? (
                   <div className="flex w-full flex-col">
@@ -314,11 +202,7 @@
                       <button
                         className="h-[40px] rounded-md border border-neutral-300 px-4 py-1 text-sm font-medium text-neutral-700 hover:bg-neutral-100 dark:border-neutral-700 dark:text-neutral-300 dark:hover:bg-neutral-800"
                         onClick={() => {
-<<<<<<< HEAD
-                          setMessageContent(message.content);
-=======
                           setMessageContent(chatNode.message.content);
->>>>>>> 7d990ab1
                           setIsEditing(false);
                         }}
                       >
@@ -327,10 +211,6 @@
                     </div>
                   </div>
                 ) : (
-<<<<<<< HEAD
-                  <div className="prose whitespace-pre-wrap dark:prose-invert flex-1">
-                    {message.content}
-=======
                   <div className="flex w-full flex-col content-around lg:flex-row">
                     <div className="prose whitespace-pre-wrap dark:prose-invert lg:flex-grow">
                       {chatNode.message.content}
@@ -344,7 +224,6 @@
                         />
                       </span>
                     </div>
->>>>>>> 7d990ab1
                   </div>
                 )}
 
@@ -356,91 +235,11 @@
                     >
                       <IconEdit size={20} />
                     </button>
-<<<<<<< HEAD
-                    <button
-=======
                     {/* <button
->>>>>>> 7d990ab1
                       className="invisible group-hover:visible focus:visible text-gray-500 hover:text-gray-700 dark:text-gray-400 dark:hover:text-gray-300"
                       onClick={handleDeleteMessage}
                     >
                       <IconTrash size={20} />
-<<<<<<< HEAD
-                    </button>
-                  </div>
-                )}
-              </div>
-            ) : (
-              <div className="flex flex-row">
-                <MemoizedReactMarkdown
-                  className="prose dark:prose-invert flex-1"
-                  remarkPlugins={[remarkGfm, remarkMath]}
-                  rehypePlugins={[rehypeMathjax]}
-                  components={{
-                    code({ node, inline, className, children, ...props }) {
-                      if (children.length) {
-                        if (children[0] == '▍') {
-                          return (
-                            <span className="animate-pulse cursor-default mt-1">
-                              ▍
-                            </span>
-                          );
-                        }
-
-                        children[0] = (children[0] as string).replace(
-                          '`▍`',
-                          '▍',
-                        );
-                      }
-
-                      const match = /language-(\w+)/.exec(className || '');
-
-                      return !inline ? (
-                        <CodeBlock
-                          key={Math.random()}
-                          language={(match && match[1]) || ''}
-                          value={String(children).replace(/\n$/, '')}
-                          {...props}
-                        />
-                      ) : (
-                        <code className={className} {...props}>
-                          {children}
-                        </code>
-                      );
-                    },
-                    table({ children }) {
-                      return (
-                        <table className="border-collapse border border-black px-3 py-1 dark:border-white">
-                          {children}
-                        </table>
-                      );
-                    },
-                    th({ children }) {
-                      return (
-                        <th className="break-words border border-black bg-gray-500 px-3 py-1 text-white dark:border-white">
-                          {children}
-                        </th>
-                      );
-                    },
-                    td({ children }) {
-                      return (
-                        <td className="break-words border border-black px-3 py-1 dark:border-white">
-                          {children}
-                        </td>
-                      );
-                    },
-                  }}
-                >
-                  {`${message.content}${
-                    messageIsStreaming &&
-                    messageIndex ==
-                      (selectedConversation?.messages.length ?? 0) - 1
-                      ? '`▍`'
-                      : ''
-                  }`}
-                </MemoizedReactMarkdown>
-
-=======
                     </button> */}
                   </div>
                 )}
@@ -525,7 +324,6 @@
                     </span>
                   </div>
                 </div>
->>>>>>> 7d990ab1
                 <div className="md:-mr-8 ml-1 md:ml-0 flex flex-col md:flex-row gap-4 md:gap-1 items-center md:items-start justify-end md:justify-start">
                   {messagedCopied ? (
                     <IconCheck
@@ -546,12 +344,6 @@
           </div>
         </div>
       </div>
-<<<<<<< HEAD
-    );
-  },
-);
-=======
   );
 });
->>>>>>> 7d990ab1
 ChatMessage.displayName = 'ChatMessage';