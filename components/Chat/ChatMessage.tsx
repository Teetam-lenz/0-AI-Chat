import { Message } from "@/types";
import { IconEdit } from "@tabler/icons-react";
import { useTranslation } from "next-i18next";
import { FC, useEffect, useRef, useState } from "react";
import ReactMarkdown from "react-markdown";
import remarkGfm from "remark-gfm";
import remarkMath from 'remark-math';
import rehypeMathjax from 'rehype-mathjax'
import { CodeBlock } from "../Markdown/CodeBlock";
import { CopyButton } from "./CopyButton";

interface Props {
  message: Message;
  messageIndex: number;
  lightMode: "light" | "dark";
  onEditMessage: (message: Message, messageIndex: number) => void;
}

export const ChatMessage: FC<Props> = ({ message, messageIndex, lightMode, onEditMessage }) => {
  const { t } = useTranslation("chat");
  const [isEditing, setIsEditing] = useState<boolean>(false);
  const [isHovering, setIsHovering] = useState<boolean>(false);
  const [messageContent, setMessageContent] = useState(message.content);
  const [messagedCopied, setMessageCopied] = useState(false);

  const textareaRef = useRef<HTMLTextAreaElement>(null);

  const toggleEditing = () => {
    setIsEditing(!isEditing);
  };

  const handleInputChange = (event: React.ChangeEvent<HTMLTextAreaElement>) => {
    setMessageContent(event.target.value);
    if (textareaRef.current) {
      textareaRef.current.style.height = "inherit";
      textareaRef.current.style.height = `${textareaRef.current.scrollHeight}px`;
    }
  };

  const handleEditMessage = () => {
    if (message.content != messageContent) {
      onEditMessage({ ...message, content: messageContent }, messageIndex);
    }
    setIsEditing(false);
  };

  const handlePressEnter = (e: React.KeyboardEvent<HTMLTextAreaElement>) => {
    if (e.key === "Enter" && !e.shiftKey) {
      e.preventDefault();
      handleEditMessage();
    }
  };

  const copyOnClick = () => {
    if (!navigator.clipboard) return;

    navigator.clipboard.writeText(message.content).then(() => {
      setMessageCopied(true);
      setTimeout(() => {
        setMessageCopied(false);
      }, 2000);
    });
  };

  useEffect(() => {
    if (textareaRef.current) {
      textareaRef.current.style.height = "inherit";
      textareaRef.current.style.height = `${textareaRef.current.scrollHeight}px`;
    }
  }, [isEditing]);

  return (
    <div
      className={`group ${message.role === "assistant" ? "text-gray-800 dark:text-gray-100 border-b border-black/10 dark:border-gray-900/50 bg-gray-50 dark:bg-[#444654]" : "text-gray-800 dark:text-gray-100 border-b border-black/10 dark:border-gray-900/50 bg-white dark:bg-[#343541]"}`}
      style={{ overflowWrap: "anywhere" }}
      onMouseEnter={() => setIsHovering(true)}
      onMouseLeave={() => setIsHovering(false)}
    >
      <div className="text-base gap-4 md:gap-6 md:max-w-2xl lg:max-w-2xl xl:max-w-3xl p-4 md:py-6 flex lg:px-0 m-auto relative">
        <div className="font-bold min-w-[40px]">{message.role === "assistant" ? t("AI") : t("You")}:</div>

        <div className="prose dark:prose-invert mt-[-2px] w-full">
          {message.role === "user" ? (
            <div className="flex w-full">
              {isEditing ? (
                <div className="flex flex-col w-full">
                  <textarea
                    ref={textareaRef}
                    className="w-full dark:bg-[#343541] border-none resize-none outline-none whitespace-pre-wrap"
                    value={messageContent}
                    onChange={handleInputChange}
                    onKeyDown={handlePressEnter}
                    style={{
                      fontFamily: "inherit",
                      fontSize: "inherit",
                      lineHeight: "inherit",
                      padding: "0",
                      margin: "0",
                      overflow: "hidden"
                    }}
                  />

                  <div className="flex mt-10 justify-center space-x-4">
                    <button
                      className="h-[40px] bg-blue-500 text-white rounded-md px-4 py-1 text-sm font-medium enabled:hover:bg-blue-600 disabled:opacity-50"
                      onClick={handleEditMessage}
                      disabled={messageContent.trim().length <= 0}
                    >
                      Save & Submit
                    </button>
                    <button
                      className="h-[40px] border border-neutral-300 dark:border-neutral-700 rounded-md px-4 py-1 text-sm font-medium text-neutral-700 dark:text-neutral-300 hover:bg-neutral-100 dark:hover:bg-neutral-800"
                      onClick={() => {
                        setMessageContent(message.content);
                        setIsEditing(false);
                      }}
                    >
                      Cancel
                    </button>
                  </div>
                </div>
              ) : (
                <div className="prose dark:prose-invert whitespace-pre-wrap">{message.content}</div>
              )}

              {(isHovering || window.innerWidth < 640) && !isEditing && (
                <button className={`absolute ${window.innerWidth < 640 ? "right-3 bottom-1" : "right-[-20px] top-[26px]"}`}>
                  <IconEdit
                    size={20}
                    className="text-gray-500 dark:text-gray-400 hover:text-gray-700 dark:hover:text-gray-300"
                    onClick={toggleEditing}
                  />
                </button>
              )}
            </div>
          ) : (
<<<<<<< HEAD
            <ReactMarkdown
              remarkPlugins={[remarkGfm, remarkMath]}
              rehypePlugins={[rehypeMathjax]}
              
              components={{
                code({ node, inline, className, children, ...props }) {
                  const match = /language-(\w+)/.exec(className || "");
                  return !inline && match ? (
                    <CodeBlock
                      key={Math.random()}
                      language={match[1]}
                      value={String(children).replace(/\n$/, "")}
                      lightMode={lightMode}
                      {...props}
                    />
                  ) : (
                    <code
                      className={className}
                      {...props}
                    >
                      {children}
                    </code>
                  );
                },
                table({ children }) {
                  return <table className="border-collapse border border-black dark:border-white py-1 px-3">{children}</table>;
                },
                th({ children }) {
                  return <th className="border border-black dark:border-white break-words py-1 px-3 bg-gray-500 text-white">{children}</th>;
                },
                td({ children }) {
                  return <td className="border border-black dark:border-white break-words py-1 px-3">{children}</td>;
                }
              }}
            >
              {message.content}
            </ReactMarkdown>
=======
            <>
              <ReactMarkdown
                className="prose dark:prose-invert"
                remarkPlugins={[remarkGfm]}
                components={{
                  code({ node, inline, className, children, ...props }) {
                    const match = /language-(\w+)/.exec(className || "");
                    return !inline && match ? (
                      <CodeBlock
                        key={Math.random()}
                        language={match[1]}
                        value={String(children).replace(/\n$/, "")}
                        lightMode={lightMode}
                        {...props}
                      />
                    ) : (
                      <code
                        className={className}
                        {...props}
                      >
                        {children}
                      </code>
                    );
                  },
                  table({ children }) {
                    return <table className="border-collapse border border-black dark:border-white py-1 px-3">{children}</table>;
                  },
                  th({ children }) {
                    return <th className="border border-black dark:border-white break-words py-1 px-3 bg-gray-500 text-white">{children}</th>;
                  },
                  td({ children }) {
                    return <td className="border border-black dark:border-white break-words py-1 px-3">{children}</td>;
                  }
                }}
              >
                {message.content}
              </ReactMarkdown>

              {(isHovering || window.innerWidth < 640) && (
                <CopyButton
                  messagedCopied={messagedCopied}
                  copyOnClick={copyOnClick}
                />
              )}
            </>
>>>>>>> 14fe29c0
          )}
        </div>
      </div>
    </div>
  );
};<|MERGE_RESOLUTION|>--- conflicted
+++ resolved
@@ -3,11 +3,10 @@
 import { useTranslation } from "next-i18next";
 import { FC, useEffect, useRef, useState } from "react";
 import ReactMarkdown from "react-markdown";
+import rehypeMathjax from "rehype-mathjax";
 import remarkGfm from "remark-gfm";
-import remarkMath from 'remark-math';
-import rehypeMathjax from 'rehype-mathjax'
+import remarkMath from "remark-math";
 import { CodeBlock } from "../Markdown/CodeBlock";
-import { CopyButton } from "./CopyButton";
 
 interface Props {
   message: Message;
@@ -134,11 +133,10 @@
               )}
             </div>
           ) : (
-<<<<<<< HEAD
             <ReactMarkdown
+              className="prose dark:prose-invert"
               remarkPlugins={[remarkGfm, remarkMath]}
               rehypePlugins={[rehypeMathjax]}
-              
               components={{
                 code({ node, inline, className, children, ...props }) {
                   const match = /language-(\w+)/.exec(className || "");
@@ -172,53 +170,6 @@
             >
               {message.content}
             </ReactMarkdown>
-=======
-            <>
-              <ReactMarkdown
-                className="prose dark:prose-invert"
-                remarkPlugins={[remarkGfm]}
-                components={{
-                  code({ node, inline, className, children, ...props }) {
-                    const match = /language-(\w+)/.exec(className || "");
-                    return !inline && match ? (
-                      <CodeBlock
-                        key={Math.random()}
-                        language={match[1]}
-                        value={String(children).replace(/\n$/, "")}
-                        lightMode={lightMode}
-                        {...props}
-                      />
-                    ) : (
-                      <code
-                        className={className}
-                        {...props}
-                      >
-                        {children}
-                      </code>
-                    );
-                  },
-                  table({ children }) {
-                    return <table className="border-collapse border border-black dark:border-white py-1 px-3">{children}</table>;
-                  },
-                  th({ children }) {
-                    return <th className="border border-black dark:border-white break-words py-1 px-3 bg-gray-500 text-white">{children}</th>;
-                  },
-                  td({ children }) {
-                    return <td className="border border-black dark:border-white break-words py-1 px-3">{children}</td>;
-                  }
-                }}
-              >
-                {message.content}
-              </ReactMarkdown>
-
-              {(isHovering || window.innerWidth < 640) && (
-                <CopyButton
-                  messagedCopied={messagedCopied}
-                  copyOnClick={copyOnClick}
-                />
-              )}
-            </>
->>>>>>> 14fe29c0
           )}
         </div>
       </div>
