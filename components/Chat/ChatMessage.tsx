--- conflicted
+++ resolved
@@ -2,13 +2,9 @@
   IconCheck,
   IconCopy,
   IconEdit,
-<<<<<<< HEAD
   IconTrash,
   IconUser,
-=======
->>>>>>> 60288ad2
   IconRobot,
-  IconUser,
 } from '@tabler/icons-react';
 import { FC, memo, useContext, useEffect, useRef, useState } from 'react';
 
@@ -30,44 +26,10 @@
 interface Props {
   message: Message;
   messageIndex: number;
-<<<<<<< HEAD
-  onEditMessage: (message: Message, messageIndex: number) => void;
-  onDeleteMessage: (message: Message, messageIndex: number) => void;
-}
-
-export const ChatMessage: FC<Props> = memo(
-  ({ message, messageIndex, onEditMessage, onDeleteMessage }) => {
-    const { t } = useTranslation('chat');
-    const [isEditing, setIsEditing] = useState<boolean>(false);
-    const [isTyping, setIsTyping] = useState<boolean>(false);
-    const [messageContent, setMessageContent] = useState(message.content);
-    const [messagedCopied, setMessageCopied] = useState(false);
-
-    const textareaRef = useRef<HTMLTextAreaElement>(null);
-
-    const toggleEditing = () => {
-      setIsEditing(!isEditing);
-    };
-
-    const toggleDelete = () => {
-      onDeleteMessage(message, messageIndex);
-    }
-
-    const handleInputChange = (
-      event: React.ChangeEvent<HTMLTextAreaElement>,
-    ) => {
-      setMessageContent(event.target.value);
-      if (textareaRef.current) {
-        textareaRef.current.style.height = 'inherit';
-        textareaRef.current.style.height = `${textareaRef.current.scrollHeight}px`;
-      }
-    };
-=======
 }
 
 export const ChatMessage: FC<Props> = memo(({ message, messageIndex }) => {
   const { t } = useTranslation('chat');
->>>>>>> 60288ad2
 
   const {
     state: { selectedConversation, conversations },
@@ -216,20 +178,19 @@
                 </div>
               )}
 
-<<<<<<< HEAD
-                {(window.innerWidth < 640 || !isEditing) && (
+              {(window.innerWidth < 640 || !isEditing) && (
                   <>
-                    <button
-                      className={`absolute translate-x-[1000px] text-gray-500 hover:text-gray-700 focus:translate-x-0 group-hover:translate-x-0 dark:text-gray-400 dark:hover:text-gray-300 ${
-                        window.innerWidth < 640
-                          ? 'bottom-1 right-3'
-                          : 'right-6 top-[26px]'
-                      }
+                  <button
+                    className={`absolute translate-x-[1000px] text-gray-500 hover:text-gray-700 focus:translate-x-0 group-hover:translate-x-0 dark:text-gray-400 dark:hover:text-gray-300 ${
+                      window.innerWidth < 640
+                        ? 'bottom-1 right-3'
+                        : 'right-6 top-[26px]'
+                    }
                       `}
-                      onClick={toggleEditing}
-                    >
-                      <IconEdit size={20} />
-                    </button>
+                    onClick={toggleEditing}
+                  >
+                    <IconEdit size={20} />
+                  </button>
                     <button
                       className={`absolute translate-x-[1000px] text-gray-500 hover:text-gray-700 focus:translate-x-0 group-hover:translate-x-0 dark:text-gray-400 dark:hover:text-gray-300 ${
                         window.innerWidth < 640
@@ -237,24 +198,10 @@
                           : 'right-0 top-[26px]'
                       }
                       `}
-                      onClick={toggleDelete}
                     >
                       <IconTrash size={20} />
                     </button>
                   </>
-=======
-              {(window.innerWidth < 640 || !isEditing) && (
-                <button
-                  className={`absolute translate-x-[1000px] text-gray-500 hover:text-gray-700 focus:translate-x-0 group-hover:translate-x-0 dark:text-gray-400 dark:hover:text-gray-300 ${
-                    window.innerWidth < 640
-                      ? 'bottom-1 right-3'
-                      : 'right-0 top-[26px]'
-                  }
-                    `}
-                  onClick={toggleEditing}
-                >
-                  <IconEdit size={20} />
-                </button>
               )}
             </div>
           ) : (
@@ -278,7 +225,6 @@
                   >
                     <IconCopy size={20} />
                   </button>
->>>>>>> 60288ad2
                 )}
               </div>
 
