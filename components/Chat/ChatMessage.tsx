--- conflicted
+++ resolved
@@ -1,12 +1,3 @@
-<<<<<<< HEAD
-import { Message } from '@/types';
-import { IconEdit } from '@tabler/icons-react';
-import { FC, useEffect, useRef, useState } from 'react';
-import { useTranslation } from 'next-i18next';
-import ReactMarkdown from 'react-markdown';
-import remarkGfm from 'remark-gfm';
-import { CodeBlock } from '../Markdown/CodeBlock';
-=======
 import { Message } from "@/types";
 import { IconEdit } from "@tabler/icons-react";
 import { useTranslation } from "next-i18next";
@@ -16,7 +7,6 @@
 import remarkGfm from "remark-gfm";
 import remarkMath from "remark-math";
 import { CodeBlock } from "../Markdown/CodeBlock";
->>>>>>> 499007da
 
 interface Props {
   message: Message;
@@ -25,7 +15,6 @@
   onEditMessage: (message: Message, messageIndex: number) => void;
 }
 
-<<<<<<< HEAD
 export const ChatMessage: FC<Props> = ({
   message,
   messageIndex,
@@ -33,10 +22,6 @@
   onEditMessage,
 }) => {
   const { t } = useTranslation('chat');
-=======
-export const ChatMessage: FC<Props> = ({ message, messageIndex, lightMode, onEditMessage }) => {
-  const { t } = useTranslation("chat");
->>>>>>> 499007da
   const [isEditing, setIsEditing] = useState<boolean>(false);
   const [isHovering, setIsHovering] = useState<boolean>(false);
   const [messageContent, setMessageContent] = useState(message.content);
