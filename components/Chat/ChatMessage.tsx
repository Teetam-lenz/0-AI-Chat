--- conflicted
+++ resolved
@@ -1,8 +1,7 @@
 import { Message } from '@/types/chat';
-import { IconEdit } from '@tabler/icons-react';
+import { IconCheck, IconCopy, IconEdit } from '@tabler/icons-react';
 import { useTranslation } from 'next-i18next';
 import { FC, memo, useEffect, useRef, useState } from 'react';
-import { IconCheck, IconCopy } from '@tabler/icons-react';
 import rehypeMathjax from 'rehype-mathjax';
 import remarkGfm from 'remark-gfm';
 import remarkMath from 'remark-math';
@@ -19,11 +18,6 @@
   ({ message, messageIndex, onEditMessage }) => {
     const { t } = useTranslation('chat');
     const [isEditing, setIsEditing] = useState<boolean>(false);
-<<<<<<< HEAD
-    const [isTyping, setIsTyping] = useState<boolean>(false);
-    const [isHovering, setIsHovering] = useState<boolean>(false);
-=======
->>>>>>> 28c8bf0e
     const [messageContent, setMessageContent] = useState(message.content);
     const [messagedCopied, setMessageCopied] = useState(false);
 
@@ -85,7 +79,7 @@
         style={{ overflowWrap: 'anywhere' }}
       >
         <div className="relative m-auto flex gap-4 p-4 text-base md:max-w-2xl md:gap-6 md:py-6 lg:max-w-2xl lg:px-0 xl:max-w-3xl">
-          <div className="min-w-[40px] font-bold text-right">
+          <div className="min-w-[40px] text-right font-bold">
             {message.role === 'assistant' ? t('AI') : t('You')}:
           </div>
 
