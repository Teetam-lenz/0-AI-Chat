--- conflicted
+++ resolved
@@ -74,20 +74,16 @@
 
   return (
     <div
-<<<<<<< HEAD
       className={`group px-4 ${
         message.role === 'assistant'
-=======
-      className={`group ${message.role === 'assistant'
->>>>>>> ff13a3ea
           ? 'border-b border-black/10 bg-gray-50 text-gray-800 dark:border-gray-900/50 dark:bg-[#444654] dark:text-gray-100'
           : 'border-b border-black/10 bg-white text-gray-800 dark:border-gray-900/50 dark:bg-[#343541] dark:text-gray-100'
-        }`}
+      }`}
       style={{ overflowWrap: 'anywhere' }}
       onMouseEnter={() => setIsHovering(true)}
       onMouseLeave={() => setIsHovering(false)}
     >
-      <div className="relative m-auto flex gap-4 p-4 text-base md:max-w-2xl md:gap-6 md:py-6 lg:max-w-2xl lg:px-0 xl:max-w-3xl">
+      <div className="text-base relative m-auto flex gap-4 p-4 md:max-w-2xl md:gap-6 md:py-6 lg:max-w-2xl lg:px-0 xl:max-w-3xl">
         <div className="min-w-[40px] font-bold">
           {message.role === 'assistant' ? t('AI') : t('You')}:
         </div>
@@ -115,14 +111,14 @@
 
                   <div className="mt-10 flex justify-center space-x-4">
                     <button
-                      className="h-[40px] rounded-md bg-blue-500 px-4 py-1 text-sm font-medium text-white enabled:hover:bg-blue-600 disabled:opacity-50"
+                      className="text-sm h-[40px] rounded-md bg-blue-500 px-4 py-1 font-medium text-white enabled:hover:bg-blue-600 disabled:opacity-50"
                       onClick={handleEditMessage}
                       disabled={messageContent.trim().length <= 0}
                     >
                       Save & Submit
                     </button>
                     <button
-                      className="h-[40px] rounded-md border border-neutral-300 px-4 py-1 text-sm font-medium text-neutral-700 hover:bg-neutral-100 dark:border-neutral-700 dark:text-neutral-300 dark:hover:bg-neutral-800"
+                      className="text-sm h-[40px] rounded-md border border-neutral-300 px-4 py-1 font-medium text-neutral-700 hover:bg-neutral-100 dark:border-neutral-700 dark:text-neutral-300 dark:hover:bg-neutral-800"
                       onClick={() => {
                         setMessageContent(message.content);
                         setIsEditing(false);
@@ -140,10 +136,11 @@
 
               {(isHovering || window.innerWidth < 640) && !isEditing && (
                 <button
-                  className={`absolute ${window.innerWidth < 640
+                  className={`absolute ${
+                    window.innerWidth < 640
                       ? 'right-3 bottom-1'
                       : 'right-[-20px] top-[26px]'
-                    }`}
+                  }`}
                 >
                   <IconEdit
                     size={20}
@@ -162,7 +159,6 @@
                 components={{
                   code({ node, inline, className, children, ...props }) {
                     const match = /language-(\w+)/.exec(className || '');
-                    
                     return !inline && match ? (
                       <CodeBlock
                         key={Math.random()}
