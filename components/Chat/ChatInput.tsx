--- conflicted
+++ resolved
@@ -1,6 +1,6 @@
 import { Message, OpenAIModel, OpenAIModelID } from "@/types";
-import { IconSend, IconHandStop} from "@tabler/icons-react";
-import { FC, KeyboardEvent, MutableRefObject, useEffect, useRef, useState } from 'react';
+import { IconHandStop, IconSend } from "@tabler/icons-react";
+import { FC, KeyboardEvent, MutableRefObject, useEffect, useRef, useState } from "react";
 
 interface Props {
   messageIsStreaming: boolean;
@@ -68,7 +68,7 @@
     }
   }, [content]);
 
-  function handleStopConversation(){
+  function handleStopConversation() {
     stopConversationRef.current = true;
     setTimeout(() => {
       stopConversationRef.current = false;
@@ -78,44 +78,6 @@
   return (
     <div className="absolute bottom-0 left-0 w-full border-t md:border-t-0 dark:border-white/20 md:border-transparent md:dark:border-transparent dark:bg-[#444654] md:dark:bg-gradient-to-t from-[#343541] via-[#343541] to-[#343541]/0 bg-white md:dark:!bg-transparent dark:md:bg-vert-dark-gradient pt-2">
       <div className="stretch mx-2 md:mt-[52px] mt-4 flex flex-row gap-3 last:mb-2 md:mx-4 md:last:mb-6 lg:mx-auto lg:max-w-3xl">
-<<<<<<< HEAD
-          <div className="flex flex-col w-full py-2 flex-grow md:py-3 md:pl-4 relative border border-black/10 bg-white dark:border-gray-900/50 dark:text-white dark:bg-[#40414F] rounded-md shadow-[0_0_10px_rgba(0,0,0,0.10)] dark:shadow-[0_0_15px_rgba(0,0,0,0.10)]">
-            <textarea
-              ref={textareaRef}
-              className="text-base m-0 w-full resize-none outline-none border-0 bg-transparent p-0 pr-7 focus:ring-0 focus-visible:ring-0 dark:bg-transparent pl-2 md:pl-0"
-              style={{
-                resize: "none",
-                bottom: `${textareaRef?.current?.scrollHeight}px`,
-                maxHeight: "400px",
-                overflow: `${textareaRef.current && textareaRef.current.scrollHeight > 400 ? "auto" : "hidden"}`
-              }}
-              placeholder="Type a message..."
-              value={content}
-              rows={1}
-              onCompositionStart={() => setIsTyping(true)}
-              onCompositionEnd={() => setIsTyping(false)}
-              onChange={handleChange}
-              onKeyDown={handleKeyDown}
-            />
-
-            <button
-              className="absolute right-5 focus:outline-none text-neutral-800 hover:text-neutral-900 dark:text-neutral-100 dark:hover:text-neutral-200 dark:bg-opacity-50 hover:bg-neutral-200 p-1 rounded-sm"
-              onClick={handleSend}
-            >
-              <IconSend size={16} className="opacity-60"/>
-            </button>
-            {messageIsStreaming ? (
-              <button
-                className="absolute right-12 focus:outline-none text-neutral-800 hover:text-neutral-900 dark:text-neutral-100 dark:hover:text-neutral-200 dark:bg-opacity-50 hover:bg-neutral-200 p-1 rounded-sm"
-                onClick={handleStopConversation}
-              >
-                <IconHandStop size={16} className="opacity-60"/>
-              </button>
-            ): null}
-          </div>
-        </div>
-      <div className="px-3 pt-2 pb-3 text-center text-xs text-black/50 dark:text-white/50 md:px-4 md:pt-3 md:pb-6"><a href="https://github.com/mckaywrigley/chatbot-ui" target="_blank" rel="noreferrer" className="underline">ChatBot UI</a>. Chatbot UI is an advanced chatbot kit for OpenAI&apos;s chat models aiming to mimic ChatGPT&apos;s interface and functionality.</div>
-=======
         <div className="flex flex-col w-full py-2 flex-grow md:py-3 md:pl-4 relative border border-black/10 bg-white dark:border-gray-900/50 dark:text-white dark:bg-[#40414F] rounded-md shadow-[0_0_10px_rgba(0,0,0,0.10)] dark:shadow-[0_0_15px_rgba(0,0,0,0.10)]">
           <textarea
             ref={textareaRef}
@@ -144,6 +106,17 @@
               className="opacity-60"
             />
           </button>
+          {messageIsStreaming ? (
+            <button
+              className="absolute right-12 focus:outline-none text-neutral-800 hover:text-neutral-900 dark:text-neutral-100 dark:hover:text-neutral-200 dark:bg-opacity-50 hover:bg-neutral-200 p-1 rounded-sm"
+              onClick={handleStopConversation}
+            >
+              <IconHandStop
+                size={16}
+                className="opacity-60"
+              />
+            </button>
+          ) : null}
         </div>
       </div>
       <div className="px-3 pt-2 pb-3 text-center text-xs text-black/50 dark:text-white/50 md:px-4 md:pt-3 md:pb-6">
@@ -157,7 +130,6 @@
         </a>
         . Chatbot UI is an advanced chatbot kit for OpenAI&apos;s chat models aiming to mimic ChatGPT&apos;s interface and functionality.
       </div>
->>>>>>> b0f2a0a3
     </div>
   );
 };