--- conflicted
+++ resolved
@@ -268,7 +268,6 @@
           </div>
         )}
 
-<<<<<<< HEAD
         {isModalVisible && (
           <VariableModal
             prompt={prompts[activePromptIndex]}
@@ -276,73 +275,6 @@
             onSubmit={handleSubmit}
             onClose={() => setIsModalVisible(false)}
           />
-=======
-        <div className="relative mx-2 flex w-full flex-grow flex-col rounded-md border border-black/10 bg-white shadow-[0_0_10px_rgba(0,0,0,0.10)] dark:border-gray-900/50 dark:bg-[#40414F] dark:text-white dark:shadow-[0_0_15px_rgba(0,0,0,0.10)] sm:mx-4">
-          <textarea
-            ref={textareaRef}
-            className="m-0 w-full resize-none border-0 bg-transparent p-0 py-2 pr-8 pl-2 text-black dark:bg-transparent dark:text-white md:py-3 md:pl-4"
-            style={{
-              resize: 'none',
-              bottom: `${textareaRef?.current?.scrollHeight}px`,
-              maxHeight: '400px',
-              overflow: `${
-                textareaRef.current && textareaRef.current.scrollHeight > 400
-                  ? 'auto'
-                  : 'hidden'
-              }`,
-            }}
-            placeholder={
-              t('Type a message or type "/" to select a prompt...') || ''
-            }
-            value={content}
-            rows={1}
-            onCompositionStart={() => setIsTyping(true)}
-            onCompositionEnd={() => setIsTyping(false)}
-            onChange={handleChange}
-            onKeyDown={handleKeyDown}
-          />
-          <button
-            className="absolute right-2 top-2 rounded-sm p-1 text-neutral-800 opacity-60 hover:bg-neutral-200 hover:text-neutral-900 dark:bg-opacity-50 dark:text-neutral-100 dark:hover:text-neutral-200"
-            onClick={handleSend}
-          >
-            <IconSend size={18} />
-          </button>
-
-          {showPromptList && prompts.length > 0 && (
-            <div className="absolute bottom-12 w-full">
-              <PromptList
-                activePromptIndex={activePromptIndex}
-                prompts={filteredPrompts}
-                onSelect={handleInitModal}
-                onMouseOver={setActivePromptIndex}
-                promptListRef={promptListRef}
-              />
-            </div>
-          )}
-
-          {isModalVisible && (
-            <VariableModal
-              prompt={prompts[activePromptIndex]}
-              variables={variables}
-              onSubmit={handleSubmit}
-              onClose={() => setIsModalVisible(false)}
-            />
-          )}
-        </div>
-      </div>
-      <div className="px-3 pt-2 pb-3 text-center text-[12px] text-black/50 dark:text-white/50 md:px-4 md:pt-3 md:pb-6">
-        <a
-          href="https://github.com/mckaywrigley/chatbot-ui"
-          target="_blank"
-          rel="noreferrer"
-          className="underline"
-        >
-          ChatBot UI
-        </a>
-        .{' '}
-        {t(
-          "Chatbot UI is an advanced chatbot kit for OpenAI's chat models aiming to mimic ChatGPT's interface and functionality.",
->>>>>>> 6ef83b0c
         )}
     </div>
   );
