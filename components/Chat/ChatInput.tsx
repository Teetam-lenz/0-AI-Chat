import { Message } from '@/types/chat';
import { OpenAIModel, OpenAIModelID } from '@/types/openai';
import { Prompt } from '@/types/prompt';
import { IconPlayerStop, IconRepeat, IconSend } from '@tabler/icons-react';
import { useTranslation } from 'next-i18next';
import {
  FC,
  KeyboardEvent,
  MutableRefObject,
  useCallback,
  useEffect,
  useRef,
  useState,
} from 'react';
import { PromptList } from './PromptList';
import { VariableModal } from './VariableModal';

interface Props {
  messageIsStreaming: boolean;
  model: OpenAIModel;
<<<<<<< HEAD
  messages: Message[];
  prompts: Prompt[];
=======
  conversationIsEmpty: boolean;
>>>>>>> 82401a41
  onSend: (message: Message) => void;
  onRegenerate: () => void;
  stopConversationRef: MutableRefObject<boolean>;
  textareaRef: MutableRefObject<HTMLTextAreaElement | null>;
}

export const ChatInput: FC<Props> = ({
  messageIsStreaming,
  model,
<<<<<<< HEAD
  messages,
  prompts,
=======
  conversationIsEmpty,
>>>>>>> 82401a41
  onSend,
  onRegenerate,
  stopConversationRef,
  textareaRef,
}) => {
  const { t } = useTranslation('chat');

  const [content, setContent] = useState<string>();
  const [isTyping, setIsTyping] = useState<boolean>(false);
  const [showPromptList, setShowPromptList] = useState(false);
  const [activePromptIndex, setActivePromptIndex] = useState(0);
  const [promptInputValue, setPromptInputValue] = useState('');
  const [variables, setVariables] = useState<string[]>([]);
  const [isModalVisible, setIsModalVisible] = useState(false);

  const promptListRef = useRef<HTMLUListElement | null>(null);

  const filteredPrompts = prompts.filter((prompt) =>
    prompt.name.toLowerCase().includes(promptInputValue.toLowerCase()),
  );

  const handleChange = (e: React.ChangeEvent<HTMLTextAreaElement>) => {
    const value = e.target.value;
    const maxLength = model.id === OpenAIModelID.GPT_3_5 ? 12000 : 24000;

    if (value.length > maxLength) {
      alert(
        t(
          `Message limit is {{maxLength}} characters. You have entered {{valueLength}} characters.`,
          { maxLength, valueLength: value.length },
        ),
      );
      return;
    }

    setContent(value);
    updatePromptListVisibility(value);
  };

  const handleSend = () => {
    if (messageIsStreaming) {
      return;
    }

    if (!content) {
      alert(t('Please enter a message'));
      return;
    }

    onSend({ role: 'user', content });
    setContent('');

    if (window.innerWidth < 640 && textareaRef && textareaRef.current) {
      textareaRef.current.blur();
    }
  };

  const handleStopConversation = () => {
    stopConversationRef.current = true;
    setTimeout(() => {
      stopConversationRef.current = false;
    }, 1000);
  };

  const isMobile = () => {
    const userAgent =
      typeof window.navigator === 'undefined' ? '' : navigator.userAgent;
    const mobileRegex =
      /Android|webOS|iPhone|iPad|iPod|BlackBerry|IEMobile|Opera Mini|Mobile|mobile|CriOS/i;
    return mobileRegex.test(userAgent);
  };

  const handleInitModal = () => {
    const selectedPrompt = filteredPrompts[activePromptIndex];
    setContent((prevContent) => {
      const newContent = prevContent?.replace(/\/\w*$/, selectedPrompt.content);
      return newContent;
    });
    handlePromptSelect(selectedPrompt);
    setShowPromptList(false);
  };

  const handleKeyDown = (e: KeyboardEvent<HTMLTextAreaElement>) => {
    if (showPromptList) {
      if (e.key === 'ArrowDown') {
        e.preventDefault();
        setActivePromptIndex((prevIndex) =>
          prevIndex < prompts.length - 1 ? prevIndex + 1 : prevIndex,
        );
      } else if (e.key === 'ArrowUp') {
        e.preventDefault();
        setActivePromptIndex((prevIndex) =>
          prevIndex > 0 ? prevIndex - 1 : prevIndex,
        );
      } else if (e.key === 'Tab') {
        e.preventDefault();
        setActivePromptIndex((prevIndex) =>
          prevIndex < prompts.length - 1 ? prevIndex + 1 : 0,
        );
      } else if (e.key === 'Enter') {
        e.preventDefault();
        handleInitModal();
      } else if (e.key === 'Escape') {
        e.preventDefault();
        setShowPromptList(false);
      } else {
        setActivePromptIndex(0);
      }
    } else if (e.key === 'Enter' && !isMobile() && !e.shiftKey) {
      e.preventDefault();
      handleSend();
    }
  };

  const parseVariables = (content: string) => {
    const regex = /{{(.*?)}}/g;
    const foundVariables = [];
    let match;

    while ((match = regex.exec(content)) !== null) {
      foundVariables.push(match[1]);
    }

    return foundVariables;
  };

  const updatePromptListVisibility = useCallback((text: string) => {
    const match = text.match(/\/\w*$/);

    if (match) {
      setShowPromptList(true);
      setPromptInputValue(match[0].slice(1));
    } else {
      setShowPromptList(false);
      setPromptInputValue('');
    }
  }, []);

  const handlePromptSelect = (prompt: Prompt) => {
    const parsedVariables = parseVariables(prompt.content);
    setVariables(parsedVariables);

    if (parsedVariables.length > 0) {
      setIsModalVisible(true);
    } else {
      setContent((prevContent) => {
        const updatedContent = prevContent?.replace(/\/\w*$/, prompt.content);
        return updatedContent;
      });
      updatePromptListVisibility(prompt.content);
    }
  };

  const handleSubmit = (updatedVariables: string[]) => {
    const newContent = content?.replace(/{{(.*?)}}/g, (match, variable) => {
      const index = variables.indexOf(variable);
      return updatedVariables[index];
    });

    setContent(newContent);

    if (textareaRef && textareaRef.current) {
      textareaRef.current.focus();
    }
  };

  useEffect(() => {
    if (promptListRef.current) {
      promptListRef.current.scrollTop = activePromptIndex * 30;
    }
  }, [activePromptIndex]);

  useEffect(() => {
    if (textareaRef && textareaRef.current) {
      textareaRef.current.style.height = 'inherit';
      textareaRef.current.style.height = `${textareaRef.current?.scrollHeight}px`;
      textareaRef.current.style.overflow = `${
        textareaRef?.current?.scrollHeight > 400 ? 'auto' : 'hidden'
      }`;
    }
  }, [content]);

  useEffect(() => {
    const handleOutsideClick = (e: MouseEvent) => {
      if (
        promptListRef.current &&
        !promptListRef.current.contains(e.target as Node)
      ) {
        setShowPromptList(false);
      }
    };

    window.addEventListener('click', handleOutsideClick);

    return () => {
      window.removeEventListener('click', handleOutsideClick);
    };
  }, []);

  return (
    <div className="absolute bottom-0 left-0 w-full border-transparent bg-gradient-to-b from-transparent via-white to-white pt-6 dark:border-white/20 dark:via-[#343541] dark:to-[#343541] md:pt-2">
      <div className="stretch mx-2 mt-4 flex flex-row gap-3 last:mb-2 md:mx-4 md:mt-[52px] md:last:mb-6 lg:mx-auto lg:max-w-3xl">
        {messageIsStreaming && (
          <button
<<<<<<< HEAD
            className="absolute top-2 left-0 right-0 mx-auto mt-2 w-fit rounded border border-neutral-200 bg-white py-2 px-4 text-black hover:opacity-50 dark:border-neutral-600 dark:bg-[#343541] dark:text-white md:top-0"
=======
            className="absolute -top-2 left-0 right-0 mx-auto w-fit rounded border border-neutral-200 bg-white py-2 px-4 text-black dark:border-neutral-600 dark:bg-[#343541] dark:text-white md:top-0"
>>>>>>> 82401a41
            onClick={handleStopConversation}
          >
            <IconPlayerStop size={16} className="mb-[2px] inline-block" />{' '}
            {t('Stop Generating')}
          </button>
        )}

        {!messageIsStreaming && !conversationIsEmpty && (
          <button
<<<<<<< HEAD
            className="absolute left-0 right-0 mx-auto mt-2 w-fit rounded border border-neutral-200 bg-white py-2 px-4 text-black hover:opacity-50 dark:border-neutral-600 dark:bg-[#343541] dark:text-white md:top-0"
=======
            className="absolute -top-2 left-0 right-0 mx-auto w-fit rounded border border-neutral-200 bg-white py-2 px-4 text-black dark:border-neutral-600 dark:bg-[#343541] dark:text-white md:top-0"
>>>>>>> 82401a41
            onClick={onRegenerate}
          >
            <IconRepeat size={16} className="mb-[2px] inline-block" />{' '}
            {t('Regenerate response')}
          </button>
        )}

        <div className="relative mx-2 flex w-full flex-grow flex-col rounded-md border border-black/10 bg-white py-2 shadow-[0_0_10px_rgba(0,0,0,0.10)] dark:border-gray-900/50 dark:bg-[#40414F] dark:text-white dark:shadow-[0_0_15px_rgba(0,0,0,0.10)] sm:mx-4 md:py-3 md:pl-4">
          <textarea
            ref={textareaRef}
            className="m-0 w-full resize-none border-0 bg-transparent p-0 pr-7 pl-2 text-black outline-none focus:ring-0 focus-visible:ring-0 dark:bg-transparent dark:text-white md:pl-0"
            style={{
              resize: 'none',
              bottom: `${textareaRef?.current?.scrollHeight}px`,
              maxHeight: '400px',
              overflow: `${
                textareaRef.current && textareaRef.current.scrollHeight > 400
                  ? 'auto'
                  : 'hidden'
              }`,
            }}
            placeholder={
              t('Type a message or type "/" to select a prompt...') || ''
            }
            value={content}
            rows={1}
            onCompositionStart={() => setIsTyping(true)}
            onCompositionEnd={() => setIsTyping(false)}
            onChange={handleChange}
            onKeyDown={handleKeyDown}
          />

          <button
            className="absolute right-3 rounded-sm p-1 text-neutral-800 hover:bg-neutral-200 hover:text-neutral-900 focus:outline-none dark:bg-opacity-50 dark:text-neutral-100 dark:hover:text-neutral-200"
            onClick={handleSend}
          >
            <IconSend size={16} className="opacity-60" />
          </button>

          {showPromptList && (
            <PromptList
              activePromptIndex={activePromptIndex}
              prompts={filteredPrompts}
              onSelect={handleInitModal}
              onMouseOver={setActivePromptIndex}
              promptListRef={promptListRef}
            />
          )}

          {isModalVisible && (
            <VariableModal
              prompt={prompts[activePromptIndex]}
              variables={variables}
              onSubmit={handleSubmit}
              onClose={() => setIsModalVisible(false)}
            />
          )}
        </div>
      </div>
      <div className="px-3 pt-2 pb-3 text-center text-[12px] text-black/50 dark:text-white/50 md:px-4 md:pt-3 md:pb-6">
        <a
          href="https://github.com/mckaywrigley/chatbot-ui"
          target="_blank"
          rel="noreferrer"
          className="underline"
        >
          ChatBot UI
        </a>
        .{' '}
        {t(
          "Chatbot UI is an advanced chatbot kit for OpenAI's chat models aiming to mimic ChatGPT's interface and functionality.",
        )}
      </div>
    </div>
  );
};<|MERGE_RESOLUTION|>--- conflicted
+++ resolved
@@ -18,12 +18,9 @@
 interface Props {
   messageIsStreaming: boolean;
   model: OpenAIModel;
-<<<<<<< HEAD
+  conversationIsEmpty: boolean;
   messages: Message[];
   prompts: Prompt[];
-=======
-  conversationIsEmpty: boolean;
->>>>>>> 82401a41
   onSend: (message: Message) => void;
   onRegenerate: () => void;
   stopConversationRef: MutableRefObject<boolean>;
@@ -33,12 +30,9 @@
 export const ChatInput: FC<Props> = ({
   messageIsStreaming,
   model,
-<<<<<<< HEAD
+  conversationIsEmpty,
   messages,
   prompts,
-=======
-  conversationIsEmpty,
->>>>>>> 82401a41
   onSend,
   onRegenerate,
   stopConversationRef,
@@ -243,11 +237,7 @@
       <div className="stretch mx-2 mt-4 flex flex-row gap-3 last:mb-2 md:mx-4 md:mt-[52px] md:last:mb-6 lg:mx-auto lg:max-w-3xl">
         {messageIsStreaming && (
           <button
-<<<<<<< HEAD
             className="absolute top-2 left-0 right-0 mx-auto mt-2 w-fit rounded border border-neutral-200 bg-white py-2 px-4 text-black hover:opacity-50 dark:border-neutral-600 dark:bg-[#343541] dark:text-white md:top-0"
-=======
-            className="absolute -top-2 left-0 right-0 mx-auto w-fit rounded border border-neutral-200 bg-white py-2 px-4 text-black dark:border-neutral-600 dark:bg-[#343541] dark:text-white md:top-0"
->>>>>>> 82401a41
             onClick={handleStopConversation}
           >
             <IconPlayerStop size={16} className="mb-[2px] inline-block" />{' '}
@@ -257,11 +247,7 @@
 
         {!messageIsStreaming && !conversationIsEmpty && (
           <button
-<<<<<<< HEAD
             className="absolute left-0 right-0 mx-auto mt-2 w-fit rounded border border-neutral-200 bg-white py-2 px-4 text-black hover:opacity-50 dark:border-neutral-600 dark:bg-[#343541] dark:text-white md:top-0"
-=======
-            className="absolute -top-2 left-0 right-0 mx-auto w-fit rounded border border-neutral-200 bg-white py-2 px-4 text-black dark:border-neutral-600 dark:bg-[#343541] dark:text-white md:top-0"
->>>>>>> 82401a41
             onClick={onRegenerate}
           >
             <IconRepeat size={16} className="mb-[2px] inline-block" />{' '}
