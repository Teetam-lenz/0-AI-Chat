--- conflicted
+++ resolved
@@ -206,15 +206,11 @@
   }, [content]);
 
   return (
-    <div className="absolute bottom-0 left-0 w-full border-transparent pt-6 dark:border-white/20 bg-gradient-to-b from-transparent via-white to-white dark:via-[#343541] dark:to-[#343541] md:pt-2">
+    <div className="absolute bottom-0 left-0 w-full border-transparent bg-gradient-to-b from-transparent via-white to-white pt-6 dark:border-white/20 dark:via-[#343541] dark:to-[#343541] md:pt-2">
       <div className="stretch mx-2 mt-4 flex flex-row gap-3 last:mb-2 md:mx-4 md:mt-[52px] md:last:mb-6 lg:mx-auto lg:max-w-3xl">
         {messageIsStreaming && (
           <button
-<<<<<<< HEAD
-            className="absolute top-2 left-0 right-0 mx-auto w-fit rounded border border-gray-500 py-2 px-4 text-black hover:opacity-50 dark:bg-[#343541] dark:text-white md:top-1"
-=======
-            className="absolute -top-2 left-0 right-0 mx-auto w-fit rounded border border-neutral-200 dark:border-neutral-600 py-2 px-4 text-black bg-white dark:bg-[#343541] dark:text-white md:top-0"
->>>>>>> c3f2dced
+            className="absolute -top-2 left-0 right-0 mx-auto w-fit rounded border border-neutral-200 bg-white py-2 px-4 text-black dark:border-neutral-600 dark:bg-[#343541] dark:text-white md:top-0"
             onClick={handleStopConversation}
           >
             <IconPlayerStop size={16} className="mb-[2px] inline-block" />{' '}
@@ -224,11 +220,7 @@
 
         {!messageIsStreaming && messages.length > 0 && (
           <button
-<<<<<<< HEAD
-            className="absolute top-2 left-0 right-0 mx-auto w-fit rounded border border-gray-500 py-2 px-4 text-black hover:opacity-50 dark:bg-[#343541] dark:text-white md:top-1"
-=======
-            className="absolute -top-2 left-0 right-0 mx-auto w-fit rounded border border-neutral-200 dark:border-neutral-600 py-2 px-4 text-black bg-white dark:bg-[#343541] dark:text-white md:top-0"
->>>>>>> c3f2dced
+            className="absolute -top-2 left-0 right-0 mx-auto w-fit rounded border border-neutral-200 bg-white py-2 px-4 text-black dark:border-neutral-600 dark:bg-[#343541] dark:text-white md:top-0"
             onClick={onRegenerate}
           >
             <IconRepeat size={16} className="mb-[2px] inline-block" />{' '}
@@ -262,11 +254,7 @@
           />
 
           <button
-<<<<<<< HEAD
-            className="absolute right-5 rounded p-1 text-neutral-800 hover:bg-neutral-200 hover:text-neutral-900 focus:outline-none dark:bg-opacity-50 dark:text-neutral-100 dark:hover:text-neutral-200"
-=======
             className="absolute right-3 rounded-sm p-1 text-neutral-800 hover:bg-neutral-200 hover:text-neutral-900 focus:outline-none dark:bg-opacity-50 dark:text-neutral-100 dark:hover:text-neutral-200"
->>>>>>> c3f2dced
             onClick={handleSend}
           >
             <IconSend size={16} className="opacity-60" />
