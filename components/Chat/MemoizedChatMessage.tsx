--- conflicted
+++ resolved
@@ -1,16 +1,9 @@
-import { FC, memo } from 'react';
-
-import { ChatMessage, Props } from './ChatMessage';
+import { FC, memo } from "react";
+import { ChatMessage, Props } from "./ChatMessage";
 
 export const MemoizedChatMessage: FC<Props> = memo(
-<<<<<<< HEAD
-  ChatMessage,
-  (prevProps, nextProps) =>
-    prevProps.message.content === nextProps.message.content,
-=======
     ChatMessage,
     (prevProps, nextProps) => (
         prevProps.chatNode.message.content === nextProps.chatNode.message.content
     )
->>>>>>> 7d990ab1
 );