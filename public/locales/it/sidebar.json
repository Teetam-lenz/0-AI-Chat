{
  "New folder": "Nuova cartella",
  "New chat": "Nuova conversazione",
  "No conversations.": "Nessuna conversazione.",
  "Search conversations...": "Cerca conversazioni...",
  "OpenAI API Key": "Chiave API OpenAI",
<<<<<<< HEAD
  "import data": "Importa dati",
  "Are you sure?": "Sei sicuro?",
  "Clear conversations": "Elimina conversazioni",
  "Export data": "Esporta dati",
=======
  "Import data": "Importa conversazioni",
  "Are you sure?": "Sei sicuro?",
  "Clear conversations": "Elimina conversazioni",
  "Export data": "Esporta conversazioni",
>>>>>>> 83e25b97
  "Dark mode": "Modalità scura",
  "Light mode": "Modalità chiara"
}<|MERGE_RESOLUTION|>--- conflicted
+++ resolved
@@ -4,17 +4,10 @@
   "No conversations.": "Nessuna conversazione.",
   "Search conversations...": "Cerca conversazioni...",
   "OpenAI API Key": "Chiave API OpenAI",
-<<<<<<< HEAD
   "import data": "Importa dati",
   "Are you sure?": "Sei sicuro?",
   "Clear conversations": "Elimina conversazioni",
   "Export data": "Esporta dati",
-=======
-  "Import data": "Importa conversazioni",
-  "Are you sure?": "Sei sicuro?",
-  "Clear conversations": "Elimina conversazioni",
-  "Export data": "Esporta conversazioni",
->>>>>>> 83e25b97
   "Dark mode": "Modalità scura",
   "Light mode": "Modalità chiara"
 }