{
  "New folder": "新建文件夹",
  "New chat": "新建聊天",
  "New Conversation": "新的聊天",
  "No conversations.": "无对话",
  "Search conversations...": "搜索对话...",
  "OpenAI API Key": "OpenAI API 密钥",
  "Import data": "导入对话",
  "Are you sure?": "确定吗？",
  "Clear conversations": "清空对话",
<<<<<<< HEAD
  "Export data": "导出对话",
  "Dark mode": "深色模式",
  "Light mode": "浅色模式",
  "Plugin Keys": "插件密钥"
=======
  "Export data": "导出对话"
>>>>>>> 971cde53
}<|MERGE_RESOLUTION|>--- conflicted
+++ resolved
@@ -8,12 +8,7 @@
   "Import data": "导入对话",
   "Are you sure?": "确定吗？",
   "Clear conversations": "清空对话",
-<<<<<<< HEAD
+  "Settings": "设置",
   "Export data": "导出对话",
-  "Dark mode": "深色模式",
-  "Light mode": "浅色模式",
   "Plugin Keys": "插件密钥"
-=======
-  "Export data": "导出对话"
->>>>>>> 971cde53
 }