--- conflicted
+++ resolved
@@ -1,8 +1,6 @@
-<<<<<<< HEAD
 import { getCurrentUnixTime } from '@/utils/app/chatRoomUtils';
 import { getChatNodeIdFromMessage } from '@/utils/app/clean';
-=======
->>>>>>> fa3f6e93
+
 import { DEFAULT_SYSTEM_PROMPT, DEFAULT_TEMPERATURE } from '@/utils/app/const';
 import {
   cleanData,
@@ -14,7 +12,6 @@
   isLatestExportFormat,
 } from '@/utils/app/importExport';
 
-<<<<<<< HEAD
 import { ChatNode } from '@/types/chat';
 import {
   ExportFormatV1,
@@ -23,9 +20,6 @@
   ExportFormatV4,
   LatestExportFormat,
 } from '@/types/export';
-=======
-import { ExportFormatV1, ExportFormatV2, ExportFormatV4 } from '@/types/export';
->>>>>>> fa3f6e93
 import { OpenAIModelID, OpenAIModels } from '@/types/openai';
 
 import { describe, expect, it } from 'vitest';
@@ -184,33 +178,7 @@
       const obj = cleanData(data);
       expect(isLatestExportFormat(obj)).toBe(true);
       expect(obj).toEqual({
-<<<<<<< HEAD
         ...latestFormatWithoutFoldersOrPrompts,
-=======
-        version: 4,
-        history: [
-          {
-            id: 1,
-            name: 'conversation 1',
-            messages: [
-              {
-                role: 'user',
-                content: "what's up ?",
-              },
-              {
-                role: 'assistant',
-                content: 'Hi',
-              },
-            ],
-            model: OpenAIModels[OpenAIModelID.GPT_3_5],
-            prompt: DEFAULT_SYSTEM_PROMPT,
-            temperature: DEFAULT_TEMPERATURE,
-            folderId: null,
-          },
-        ],
-        folders: [],
-        prompts: [],
->>>>>>> fa3f6e93
       });
     });
   });
@@ -267,7 +235,6 @@
             ],
             model: OpenAIModels[OpenAIModelID.GPT_3_5],
             prompt: DEFAULT_SYSTEM_PROMPT,
-            temperature: DEFAULT_TEMPERATURE,
             folderId: null,
           },
         ],
@@ -305,7 +272,6 @@
             ],
             model: OpenAIModels[OpenAIModelID.GPT_3_5],
             prompt: DEFAULT_SYSTEM_PROMPT,
-            temperature: DEFAULT_TEMPERATURE,
             folderId: null,
           },
         ],
@@ -330,50 +296,7 @@
 
       const obj = cleanData(data);
       expect(isLatestExportFormat(obj)).toBe(true);
-<<<<<<< HEAD
       expect(obj).toEqual(latestFormatWithFoldersAndPrompts);
-=======
-      expect(obj).toEqual({
-        version: 4,
-        history: [
-          {
-            id: '1',
-            name: 'conversation 1',
-            messages: [
-              {
-                role: 'user',
-                content: "what's up ?",
-              },
-              {
-                role: 'assistant',
-                content: 'Hi',
-              },
-            ],
-            model: OpenAIModels[OpenAIModelID.GPT_3_5],
-            prompt: DEFAULT_SYSTEM_PROMPT,
-            temperature: DEFAULT_TEMPERATURE,
-            folderId: null,
-          },
-        ],
-        folders: [
-          {
-            id: '1',
-            name: 'folder 1',
-            type: 'chat',
-          },
-        ],
-        prompts: [
-          {
-            id: '1',
-            name: 'prompt 1',
-            description: '',
-            content: '',
-            model: OpenAIModels[OpenAIModelID.GPT_3_5],
-            folderId: null,
-          },
-        ],
-      });
->>>>>>> fa3f6e93
     });
   });
 });