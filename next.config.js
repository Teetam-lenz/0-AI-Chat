const withBundleAnalyzer = require("@next/bundle-analyzer")({
  enabled: process.env.ANALYZE === "true"
})

<<<<<<< HEAD
/** @type {import('next').NextConfig} */
module.exports = withBundleAnalyzer({
  reactStrictMode: false,
  images: {
    remotePatterns: [
      {
        protocol: "http",
        hostname: "localhost"
      },
      {
        protocol: "http",
        hostname: "127.0.0.1"
      },
      {
        protocol: "https",
        hostname: "**"
      }
    ]
  },
  experimental: {
    serverComponentsExternalPackages: ["sharp", "onnxruntime-node"],
    serverActions: {
      allowedOrigins: ["0.0.0.0:3001"]
    }
  }
})
=======
const withPWA = require("next-pwa")({
  dest: "public"
})

module.exports = withBundleAnalyzer(
  withPWA({
    reactStrictMode: true,
    images: {
      remotePatterns: [
        {
          protocol: "http",
          hostname: "localhost"
        },
        {
          protocol: "http",
          hostname: "127.0.0.1"
        },
        {
          protocol: "https",
          hostname: "**"
        }
      ]
    },
    experimental: {
      serverComponentsExternalPackages: ["sharp", "onnxruntime-node"]
    }
  })
)
>>>>>>> 3cfb3f37
<|MERGE_RESOLUTION|>--- conflicted
+++ resolved
@@ -2,34 +2,6 @@
   enabled: process.env.ANALYZE === "true"
 })
 
-<<<<<<< HEAD
-/** @type {import('next').NextConfig} */
-module.exports = withBundleAnalyzer({
-  reactStrictMode: false,
-  images: {
-    remotePatterns: [
-      {
-        protocol: "http",
-        hostname: "localhost"
-      },
-      {
-        protocol: "http",
-        hostname: "127.0.0.1"
-      },
-      {
-        protocol: "https",
-        hostname: "**"
-      }
-    ]
-  },
-  experimental: {
-    serverComponentsExternalPackages: ["sharp", "onnxruntime-node"],
-    serverActions: {
-      allowedOrigins: ["0.0.0.0:3001"]
-    }
-  }
-})
-=======
 const withPWA = require("next-pwa")({
   dest: "public"
 })
@@ -54,8 +26,10 @@
       ]
     },
     experimental: {
-      serverComponentsExternalPackages: ["sharp", "onnxruntime-node"]
+      serverComponentsExternalPackages: ["sharp", "onnxruntime-node"],
+      serverActions: {
+        allowedOrigins: ["0.0.0.0:3001"]
+      }
     }
   })
-)
->>>>>>> 3cfb3f37
+)