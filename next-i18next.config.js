module.exports = {
  i18n: {
    defaultLocale: 'en',
    locales: [
<<<<<<< HEAD
      "bn",
      "de",
      "en",
      "es",
      "fr",
      "he",
      "id",
      "it",
      "ja",
      "ko",
      "pt",
      "ru",
      "ro",      
      "sv",
      "te",
      "vi",
      "zh",
      "ar",
=======
      'bn',
      'de',
      'en',
      'es',
      'fr',
      'he',
      'id',
      'it',
      'ja',
      'ko',
      'pt',
      'ru',
      'sv',
      'te',
      'vi',
      'zh',
      'ar',
>>>>>>> ac69b7a8
    ],
  },
  localePath:
    typeof window === 'undefined'
      ? require('path').resolve('./public/locales')
      : '/public/locales',
};<|MERGE_RESOLUTION|>--- conflicted
+++ resolved
@@ -2,7 +2,6 @@
   i18n: {
     defaultLocale: 'en',
     locales: [
-<<<<<<< HEAD
       "bn",
       "de",
       "en",
@@ -21,25 +20,6 @@
       "vi",
       "zh",
       "ar",
-=======
-      'bn',
-      'de',
-      'en',
-      'es',
-      'fr',
-      'he',
-      'id',
-      'it',
-      'ja',
-      'ko',
-      'pt',
-      'ru',
-      'sv',
-      'te',
-      'vi',
-      'zh',
-      'ar',
->>>>>>> ac69b7a8
     ],
   },
   localePath:
