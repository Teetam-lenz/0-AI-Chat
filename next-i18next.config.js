module.exports = {
  i18n: {
<<<<<<< HEAD
    defaultLocale: "te",
    locales: ["de", "en", "fr", "ru", "zh", "es", "sv", "te"],
=======
    defaultLocale: "en",
    locales: ["de", "en", "fr", "ru", "zh", "es", "sv", "pt"],
>>>>>>> f698d9f3
  },
  localePath:
    typeof window === "undefined"
      ? require("path").resolve("./public/locales")
      : "/public/locales",
};<|MERGE_RESOLUTION|>--- conflicted
+++ resolved
@@ -1,12 +1,7 @@
 module.exports = {
   i18n: {
-<<<<<<< HEAD
-    defaultLocale: "te",
-    locales: ["de", "en", "fr", "ru", "zh", "es", "sv", "te"],
-=======
     defaultLocale: "en",
-    locales: ["de", "en", "fr", "ru", "zh", "es", "sv", "pt"],
->>>>>>> f698d9f3
+    locales: ["de", "en", "fr", "ru", "zh", "es", "sv", "pt", "te"],
   },
   localePath:
     typeof window === "undefined"
