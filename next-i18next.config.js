module.exports = {
  i18n: {
    defaultLocale: "en",
<<<<<<< HEAD
    locales: ["de", "en", "es", "fr", "ko", "pt", "ru", "sv", "zh"],
=======
    locales: ["de", "en", "fr", "ru", "zh", "es", "sv", "pt", "te"],
>>>>>>> a0a2cb8b
  },
  localePath:
    typeof window === "undefined"
      ? require("path").resolve("./public/locales")
      : "/public/locales",
};<|MERGE_RESOLUTION|>--- conflicted
+++ resolved
@@ -1,11 +1,7 @@
 module.exports = {
   i18n: {
     defaultLocale: "en",
-<<<<<<< HEAD
-    locales: ["de", "en", "es", "fr", "ko", "pt", "ru", "sv", "zh"],
-=======
-    locales: ["de", "en", "fr", "ru", "zh", "es", "sv", "pt", "te"],
->>>>>>> a0a2cb8b
+    locales: ["de", "en", "es", "fr", "ko", "pt", "ru", "sv", "te", "zh"],
   },
   localePath:
     typeof window === "undefined"
