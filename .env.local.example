<<<<<<< HEAD
# Sol IQGPT
DEFAULT_MODEL=gpt-3.5-turbo
NEXT_PUBLIC_DEFAULT_SYSTEM_PROMPT=You are ChatGPT, a large language model trained by OpenAI. Follow the user's instructions carefully. Respond using markdown.
OPENAI_API_KEY=YOUR_KEY

# Google
GOOGLE_API_KEY=YOUR_API_KEY
GOOGLE_CSE_ID=YOUR_ENGINE_ID
=======
NEXT_PUBLIC_DEFAULT_SYSTEM_PROMPT = "You are ChatGPT, a large language model trained by OpenAI. Follow the user's instructions carefully. Respond using markdown."
MODEL_ENDPOINT = "XXX" 
>>>>>>> 34e32875
<|MERGE_RESOLUTION|>--- conflicted
+++ resolved
@@ -1,13 +1,2 @@
-<<<<<<< HEAD
-# Sol IQGPT
-DEFAULT_MODEL=gpt-3.5-turbo
-NEXT_PUBLIC_DEFAULT_SYSTEM_PROMPT=You are ChatGPT, a large language model trained by OpenAI. Follow the user's instructions carefully. Respond using markdown.
-OPENAI_API_KEY=YOUR_KEY
-
-# Google
-GOOGLE_API_KEY=YOUR_API_KEY
-GOOGLE_CSE_ID=YOUR_ENGINE_ID
-=======
 NEXT_PUBLIC_DEFAULT_SYSTEM_PROMPT = "You are ChatGPT, a large language model trained by OpenAI. Follow the user's instructions carefully. Respond using markdown."
-MODEL_ENDPOINT = "XXX" 
->>>>>>> 34e32875
+MODEL_ENDPOINT = "XXX" 