export const DEFAULT_SYSTEM_PROMPT =
  process.env.NEXT_PUBLIC_DEFAULT_SYSTEM_PROMPT ||
  "You are ChatGPT, a large language model trained by OpenAI. Follow the user's instructions carefully. Respond using markdown.";

export const OPENAI_API_HOST =
  process.env.OPENAI_API_HOST || 'https://api.openai.com';

export const DEFAULT_TEMPERATURE = 
  parseFloat(process.env.NEXT_PUBLIC_DEFAULT_TEMPERATURE || "1");

export const OPENAI_API_TYPE =
  process.env.OPENAI_API_TYPE || 'openai';

export const OPENAI_API_VERSION =
  process.env.OPENAI_API_VERSION || '2023-03-15-preview';

export const OPENAI_ORGANIZATION =
<<<<<<< HEAD
  process.env.OPENAI_ORGANIZATION || '';

export const AZURE_DEPLOYMENT_ID =
  process.env.AZURE_DEPLOYMENT_ID || '';

export const DATABASE_TYPE =
  process.env.DATABASE_TYPE || 'localStorage';

export const COUCHDB_USER =
  process.env.COUCHDB_USER || 'admin';

export const COUCHDB_PASSWORD =
  process.env.COUCHDB_PASSWORD || 'password';

export const COUCHDB_HOST =
  process.env.COUCHDB_HOST || 'http://couchdb';

export const COUCHDB_PORT =
  process.env.COUCHDB_PORT || 5984;

export const COUCHDB_DATABASE =
  process.env.COUCHDB_DATABASE || 'chatbot';
=======
  process.env.OPENAI_ORGANIZATION || '';
>>>>>>> d2804f01
<|MERGE_RESOLUTION|>--- conflicted
+++ resolved
@@ -15,11 +15,7 @@
   process.env.OPENAI_API_VERSION || '2023-03-15-preview';
 
 export const OPENAI_ORGANIZATION =
-<<<<<<< HEAD
   process.env.OPENAI_ORGANIZATION || '';
-
-export const AZURE_DEPLOYMENT_ID =
-  process.env.AZURE_DEPLOYMENT_ID || '';
 
 export const DATABASE_TYPE =
   process.env.DATABASE_TYPE || 'localStorage';
@@ -37,7 +33,4 @@
   process.env.COUCHDB_PORT || 5984;
 
 export const COUCHDB_DATABASE =
-  process.env.COUCHDB_DATABASE || 'chatbot';
-=======
-  process.env.OPENAI_ORGANIZATION || '';
->>>>>>> d2804f01
+  process.env.COUCHDB_DATABASE || 'chatbot';