export const DEFAULT_SYSTEM_PROMPT =
  process.env.NEXT_PUBLIC_DEFAULT_SYSTEM_PROMPT ||
  "You are ChatGPT, a large language model trained by OpenAI. Follow the user's instructions carefully. Respond using markdown.";

export const OPENAI_API_HOST =
  process.env.OPENAI_API_HOST || 'https://api.openai.com';

export const DEFAULT_TEMPERATURE = parseFloat(
  process.env.NEXT_PUBLIC_DEFAULT_TEMPERATURE || '1',
);

export const OPENAI_API_TYPE = process.env.OPENAI_API_TYPE || 'openai';

export const OPENAI_API_VERSION =
  process.env.OPENAI_API_VERSION || '2023-03-15-preview';

export const OPENAI_ORGANIZATION = process.env.OPENAI_ORGANIZATION || '';

<<<<<<< HEAD
export const AZURE_DEPLOYMENT_ID = process.env.AZURE_DEPLOYMENT_ID || '';

export const API_ENTRYPOINT =
  process.env.NEXT_PUBLIC_API_ENTRYPOINT || 'localhost:3000';

export const PRIVATE_API_ENTRYPOINT =
  process.env.NEXT_PUBLIC_PRIVATE_API_ENTRYPOINT || 'Zeno Chat UI';

export const WORKSPACES_ENDPOINT =
  process.env.NEXT_PUBLIC_WORKSPACES_ENDPOINT || 'Zeno Chat UI';

export const APP_NAME = process.env.APP_NAME || 'Zeno Chat UI';
=======
export const AZURE_DEPLOYMENT_ID =
  process.env.AZURE_DEPLOYMENT_ID || '';

export const LOGIN_REQUIRED = 
  process.env.LOGIN_REQUIRED || 'false';

export const API_BASE_URL = 
  process.env.API_BASE_URL || 'https://api.openai.com';

export const LOG_INCOMING_MESSAGES =
 process.env.LOG_INCOMING_MESSAGES || 'false';

export const LOG_TRIM_MESSAGES =
 process.env.LOG_TRIM_MESSAGES || 'false';
>>>>>>> 4b131898
<|MERGE_RESOLUTION|>--- conflicted
+++ resolved
@@ -16,8 +16,6 @@
 
 export const OPENAI_ORGANIZATION = process.env.OPENAI_ORGANIZATION || '';
 
-<<<<<<< HEAD
-export const AZURE_DEPLOYMENT_ID = process.env.AZURE_DEPLOYMENT_ID || '';
 
 export const API_ENTRYPOINT =
   process.env.NEXT_PUBLIC_API_ENTRYPOINT || 'localhost:3000';
@@ -29,7 +27,7 @@
   process.env.NEXT_PUBLIC_WORKSPACES_ENDPOINT || 'Zeno Chat UI';
 
 export const APP_NAME = process.env.APP_NAME || 'Zeno Chat UI';
-=======
+
 export const AZURE_DEPLOYMENT_ID =
   process.env.AZURE_DEPLOYMENT_ID || '';
 
@@ -43,5 +41,4 @@
  process.env.LOG_INCOMING_MESSAGES || 'false';
 
 export const LOG_TRIM_MESSAGES =
- process.env.LOG_TRIM_MESSAGES || 'false';
->>>>>>> 4b131898
+ process.env.LOG_TRIM_MESSAGES || 'false';