import { Conversation } from '@/types/chat';
import {
  ConversationV1,
  ConversationV4,
  ConversationV5,
  ExportFormatsV2AndUp,
  ExportFormatV1,
  ExportFormatV2,
  ExportFormatV3,
  ExportFormatV4,
  ExportFormatV5,
  LatestExportFormat,
  SupportedExportFormats,
} from '@/types/export';
<<<<<<< HEAD

import {
  cleanHistoryItem,
  convertV1HistoryToV2History,
  convertV1ToV2,
  convertV2ToV3,
  convertV3ToV4,
  convertV4ToV5,
  isHistoryFormatV1,
} from './clean';

=======
>>>>>>> fa3f6e93
import { FolderInterface } from '@/types/folder';
import { Prompt } from '@/types/prompt';

import { cleanConversationHistory } from './clean';


export function isExportFormatV1(obj: any): obj is ExportFormatV1 {
  return Array.isArray(obj);
}

export function isExportFormatV2(obj: any): obj is ExportFormatV2 {
  return !('version' in obj) && 'folders' in obj && 'history' in obj;
}

export function isExportFormatV3(obj: any): obj is ExportFormatV3 {
  return obj.version === 3;
}

export function isExportFormatV4(obj: any): obj is ExportFormatV4 {
  return obj.version === 4;
}

export function isExportFormatV5(obj: any): obj is ExportFormatV5 {
  return obj.version === 5;
}

<<<<<<< HEAD
export const isLatestExportFormat = isExportFormatV5;

export function cleanData(data: SupportedExportFormats): LatestExportFormat {
  let originalDataFormat: string | null = null;

  const convertData = (
    versionNumber: string,
    isData: (obj: any) => boolean,
    convertData?: (obj: any) => any,
  ) => {
    if (isData(data)) {
      if (!originalDataFormat) {
        originalDataFormat = versionNumber;
      }
      if (convertData) {
        data = convertData(data);
      }
    }
  };

  // Convert data between formats
  convertData('1', isExportFormatV1, convertV1ToV2);
  convertData('2', isExportFormatV2, convertV2ToV3);
  convertData('3', isExportFormatV3, convertV3ToV4);
  convertData('4', isExportFormatV4, convertV4ToV5);
  convertData('5', isExportFormatV5);

  if (!originalDataFormat) {
    throw new Error('Unsupported data format');
  } else {
    return data as LatestExportFormat;
  }

  // if (isExportFormatV2(data)) {
  //   return {
  //     version: 4,
  //     history: cleanConversationHistory(data.history || []),
  //     folders: (data.folders || []).map((chatFolder) => ({
  //       id: chatFolder.id.toString(),
  //       name: chatFolder.name,
  //       type: 'chat',
  //     })),
  //     prompts: [],
  //   };
  // }

  // if (isExportFormatV3(data)) {
  //   return { ...data, version: 4, prompts: [] };
  // }

  // if (isExportFormatV4(data)) {
  //   return data;
  // }

  // throw new Error('Unsupported data format');
// >>>>>>> upstream/main
=======
  if (isExportFormatV3(data)) {
    return { ...data, version: 4, prompts: [] };
  }

  if (isExportFormatV4(data)) {
    return data;
  }

  throw new Error('Unsupported data format');
>>>>>>> fa3f6e93
}

function currentDate() {
  const date = new Date();
  const month = date.getMonth() + 1;
  const day = date.getDate();
  return `${month}-${day}`;
}

export const exportData = () => {
  let history = localStorage.getItem('conversationHistory');
  let folders = localStorage.getItem('folders');
  let prompts = localStorage.getItem('prompts');

  if (history) {
    history = JSON.parse(history);
  }

  if (folders) {
    folders = JSON.parse(folders);
  }

  if (prompts) {
    prompts = JSON.parse(prompts);
  }

  const data = {
    version: 5,
    history: history || [],
    folders: folders || [],
    prompts: prompts || [],
  } as LatestExportFormat;

  const blob = new Blob([JSON.stringify(data, null, 2)], {
    type: 'application/json',
  });
  const url = URL.createObjectURL(blob);
  const link = document.createElement('a');
  link.download = `chatbot_ui_history_${currentDate()}.json`;
  link.href = url;
  link.style.display = 'none';
  document.body.appendChild(link);
  link.click();
  document.body.removeChild(link);
  URL.revokeObjectURL(url);
};

export const importData = (
  data: SupportedExportFormats,
): LatestExportFormat => {
<<<<<<< HEAD
  const cleanedData = cleanData(data);
  const { history, folders, prompts } = cleanedData;
  // const { history, folders, prompts } = cleanData(data);
=======
  const { history, folders, prompts } = cleanData(data);
>>>>>>> fa3f6e93

  const oldConversations = localStorage.getItem('conversationHistory');
  const oldConversationsParsed = oldConversations
    ? JSON.parse(oldConversations)
    : [];

  const newHistory: Conversation[] = [
    ...oldConversationsParsed,
    ...history,
  ].filter(
    (conversation, index, self) =>
      index === self.findIndex((c) => c.id === conversation.id),
<<<<<<< HEAD
  );
  localStorage.setItem('conversationHistory', JSON.stringify(newHistory));
  if (newHistory.length > 0) {
    localStorage.setItem(
      'selectedConversation',
      JSON.stringify(newHistory[newHistory.length - 1]),
    );
  } else {
    localStorage.removeItem('selectedConversation');
  }

  const oldFolders = localStorage.getItem('folders');
  const oldFoldersParsed = oldFolders ? JSON.parse(oldFolders) : [];
  const newFolders: FolderInterface[] = [
    ...oldFoldersParsed,
    ...folders,
  ].filter(
    (folder, index, self) =>
      index === self.findIndex((f) => f.id === folder.id),
  );
  localStorage.setItem('folders', JSON.stringify(newFolders));

  const oldPrompts = localStorage.getItem('prompts');
  const oldPromptsParsed = oldPrompts ? JSON.parse(oldPrompts) : [];
  const newPrompts: Prompt[] = [...oldPromptsParsed, ...prompts].filter(
    (prompt, index, self) =>
      index === self.findIndex((p) => p.id === prompt.id),
  );
  localStorage.setItem('prompts', JSON.stringify(newPrompts));

  return cleanedData
=======
  );
  localStorage.setItem('conversationHistory', JSON.stringify(newHistory));
  if (newHistory.length > 0) {
    localStorage.setItem(
      'selectedConversation',
      JSON.stringify(newHistory[newHistory.length - 1]),
    );
  } else {
    localStorage.removeItem('selectedConversation');
  }

  const oldFolders = localStorage.getItem('folders');
  const oldFoldersParsed = oldFolders ? JSON.parse(oldFolders) : [];
  const newFolders: FolderInterface[] = [
    ...oldFoldersParsed,
    ...folders,
  ].filter(
    (folder, index, self) =>
      index === self.findIndex((f) => f.id === folder.id),
  );
  localStorage.setItem('folders', JSON.stringify(newFolders));

  const oldPrompts = localStorage.getItem('prompts');
  const oldPromptsParsed = oldPrompts ? JSON.parse(oldPrompts) : [];
  const newPrompts: Prompt[] = [...oldPromptsParsed, ...prompts].filter(
    (prompt, index, self) =>
      index === self.findIndex((p) => p.id === prompt.id),
  );
  localStorage.setItem('prompts', JSON.stringify(newPrompts));

  return {
    version: 4,
    history: newHistory,
    folders: newFolders,
    prompts: newPrompts,
  };
>>>>>>> fa3f6e93
};<|MERGE_RESOLUTION|>--- conflicted
+++ resolved
@@ -12,7 +12,6 @@
   LatestExportFormat,
   SupportedExportFormats,
 } from '@/types/export';
-<<<<<<< HEAD
 
 import {
   cleanHistoryItem,
@@ -24,8 +23,6 @@
   isHistoryFormatV1,
 } from './clean';
 
-=======
->>>>>>> fa3f6e93
 import { FolderInterface } from '@/types/folder';
 import { Prompt } from '@/types/prompt';
 
@@ -52,7 +49,6 @@
   return obj.version === 5;
 }
 
-<<<<<<< HEAD
 export const isLatestExportFormat = isExportFormatV5;
 
 export function cleanData(data: SupportedExportFormats): LatestExportFormat {
@@ -86,40 +82,6 @@
     return data as LatestExportFormat;
   }
 
-  // if (isExportFormatV2(data)) {
-  //   return {
-  //     version: 4,
-  //     history: cleanConversationHistory(data.history || []),
-  //     folders: (data.folders || []).map((chatFolder) => ({
-  //       id: chatFolder.id.toString(),
-  //       name: chatFolder.name,
-  //       type: 'chat',
-  //     })),
-  //     prompts: [],
-  //   };
-  // }
-
-  // if (isExportFormatV3(data)) {
-  //   return { ...data, version: 4, prompts: [] };
-  // }
-
-  // if (isExportFormatV4(data)) {
-  //   return data;
-  // }
-
-  // throw new Error('Unsupported data format');
-// >>>>>>> upstream/main
-=======
-  if (isExportFormatV3(data)) {
-    return { ...data, version: 4, prompts: [] };
-  }
-
-  if (isExportFormatV4(data)) {
-    return data;
-  }
-
-  throw new Error('Unsupported data format');
->>>>>>> fa3f6e93
 }
 
 function currentDate() {
@@ -170,13 +132,8 @@
 export const importData = (
   data: SupportedExportFormats,
 ): LatestExportFormat => {
-<<<<<<< HEAD
   const cleanedData = cleanData(data);
   const { history, folders, prompts } = cleanedData;
-  // const { history, folders, prompts } = cleanData(data);
-=======
-  const { history, folders, prompts } = cleanData(data);
->>>>>>> fa3f6e93
 
   const oldConversations = localStorage.getItem('conversationHistory');
   const oldConversationsParsed = oldConversations
@@ -189,7 +146,6 @@
   ].filter(
     (conversation, index, self) =>
       index === self.findIndex((c) => c.id === conversation.id),
-<<<<<<< HEAD
   );
   localStorage.setItem('conversationHistory', JSON.stringify(newHistory));
   if (newHistory.length > 0) {
@@ -221,42 +177,4 @@
   localStorage.setItem('prompts', JSON.stringify(newPrompts));
 
   return cleanedData
-=======
-  );
-  localStorage.setItem('conversationHistory', JSON.stringify(newHistory));
-  if (newHistory.length > 0) {
-    localStorage.setItem(
-      'selectedConversation',
-      JSON.stringify(newHistory[newHistory.length - 1]),
-    );
-  } else {
-    localStorage.removeItem('selectedConversation');
-  }
-
-  const oldFolders = localStorage.getItem('folders');
-  const oldFoldersParsed = oldFolders ? JSON.parse(oldFolders) : [];
-  const newFolders: FolderInterface[] = [
-    ...oldFoldersParsed,
-    ...folders,
-  ].filter(
-    (folder, index, self) =>
-      index === self.findIndex((f) => f.id === folder.id),
-  );
-  localStorage.setItem('folders', JSON.stringify(newFolders));
-
-  const oldPrompts = localStorage.getItem('prompts');
-  const oldPromptsParsed = oldPrompts ? JSON.parse(oldPrompts) : [];
-  const newPrompts: Prompt[] = [...oldPromptsParsed, ...prompts].filter(
-    (prompt, index, self) =>
-      index === self.findIndex((p) => p.id === prompt.id),
-  );
-  localStorage.setItem('prompts', JSON.stringify(newPrompts));
-
-  return {
-    version: 4,
-    history: newHistory,
-    folders: newFolders,
-    prompts: newPrompts,
-  };
->>>>>>> fa3f6e93
 };