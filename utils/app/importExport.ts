--- conflicted
+++ resolved
@@ -11,7 +11,11 @@
 import { Prompt } from '@/types/prompt';
 
 import { cleanConversationHistory } from './clean';
-import { getConversations, saveSelectedConversation, saveConversations } from './conversation';
+import {
+  getConversations,
+  saveConversations,
+  saveSelectedConversation,
+} from './conversation';
 import { getFolders, saveFolders } from './folders';
 import { getPrompts, savePrompts } from './prompts';
 
@@ -104,17 +108,6 @@
   databaseType: string,
   data: SupportedExportFormats,
 ): LatestExportFormat => {
-<<<<<<< HEAD
-  const cleanedData = cleanData(data);
-  const { history, folders, prompts } = cleanedData;
-
-  const conversations = history;
-  saveConversations(databaseType, conversations);
-  saveSelectedConversation(conversations[conversations.length - 1]);
-
-  saveFolders(databaseType, folders);
-  savePrompts(databaseType, prompts);
-=======
   const { history, folders, prompts } = cleanData(data);
 
   const oldConversations = localStorage.getItem('conversationHistory');
@@ -149,7 +142,9 @@
       index === self.findIndex((f) => f.id === folder.id),
   );
   localStorage.setItem('folders', JSON.stringify(newFolders));
->>>>>>> fa3f6e93
+  const conversations = history;
+  saveConversations(databaseType, conversations);
+  saveSelectedConversation(conversations[conversations.length - 1]);
 
   const oldPrompts = localStorage.getItem('prompts');
   const oldPromptsParsed = oldPrompts ? JSON.parse(oldPrompts) : [];
@@ -158,6 +153,8 @@
       index === self.findIndex((p) => p.id === prompt.id),
   );
   localStorage.setItem('prompts', JSON.stringify(newPrompts));
+  saveFolders(databaseType, folders);
+  savePrompts(databaseType, prompts);
 
   return {
     version: 4,
