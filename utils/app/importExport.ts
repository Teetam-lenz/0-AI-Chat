--- conflicted
+++ resolved
@@ -9,7 +9,9 @@
 } from '@/types/export';
 import { FolderInterface } from '@/types/folder';
 import { Prompt } from '@/types/prompt';
+
 import { cleanConversationHistory } from './clean';
+
 export function isExportFormatV1(obj: any): obj is ExportFormatV1 {
   return Array.isArray(obj);
 }
@@ -58,30 +60,6 @@
   const day = date.getDate();
   return `${month}-${day}`;
 }
-<<<<<<< HEAD
-export const exportDataXLSX = () => {
-  const selectedConversation = JSON.parse(localStorage.getItem('selectedConversation')!) ;
-  const FileSaver = require('file-saver');
-  const XLSX = require('XLSX');
-  const worksheet = XLSX.utils.json_to_sheet(selectedConversation['messages']);
-  const workbook = XLSX.utils.book_new();
-  XLSX.utils.book_append_sheet(workbook, worksheet, 'Sheet 1');
-  const wbout = XLSX.write(workbook, { bookType: 'xlsx', type: 'array' });
-  const blob = new Blob([wbout], { type: 'application/octet-stream' });
-  FileSaver.saveAs(blob, `${selectedConversation.name}.xlsx`);
-};
-export const exportDataDoc = () => {
-  const conversation = JSON.parse(localStorage.getItem('selectedConversation')!);
-  const FileSaver = require('file-saver');
-  const parsedConversation = conversation
-  const messages = parsedConversation.messages;
-  let docContent = '';
-  messages.forEach((message: any) => {
-    docContent += `${message['role']} ${message.content}\n\n`;
-  });
-  const blob = new Blob([docContent], { type: 'text/plain;charset=utf-8' });
-  FileSaver.saveAs(blob, `${parsedConversation.name}.doc`);
-=======
 
 export const exportDataXLSX = () => {
   // const selectedConversation = JSON.parse(
@@ -109,7 +87,6 @@
   // });
   // const blob = new Blob([docContent], { type: 'text/plain;charset=utf-8' });
   // FileSaver.saveAs(blob, `${parsedConversation.name}.doc`);
->>>>>>> 1536e280
 };
 export const importData = (
   data: SupportedExportFormats,
