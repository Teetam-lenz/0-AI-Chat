--- conflicted
+++ resolved
@@ -1,11 +1,6 @@
-<<<<<<< HEAD
 import { ChatBody, Message } from '@/types/chat';
-import { GoogleSource } from '@/types/google';
+import { GoogleBody, GoogleSource } from '@/types/google';
 import { getCurrentUnixTime } from '@/utils/app/chatRoomUtils';
-=======
-import { Message } from '@/types/chat';
-import { GoogleBody, GoogleSource } from '@/types/google';
->>>>>>> 68c9cd4b
 import { OPENAI_API_HOST } from '@/utils/app/const';
 import { cleanSourceText } from '@/utils/server/google';
 import { Readability } from '@mozilla/readability';
