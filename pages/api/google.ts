<<<<<<< HEAD
// <<<<<<< HEAD
import { ChatBody, SendMessage } from '@/types/chat';
import { getCurrentUnixTime } from '@/utils/app/chatRoomUtils';
// =======
import { NextApiRequest, NextApiResponse } from 'next';

// >>>>>>> upstream/main
=======
import { NextApiRequest, NextApiResponse } from 'next';

>>>>>>> fa3f6e93
import { OPENAI_API_HOST } from '@/utils/app/const';
import { cleanSourceText } from '@/utils/server/google';

import { Message } from '@/types/chat';
import { GoogleBody, GoogleSource } from '@/types/google';

import { Readability } from '@mozilla/readability';
import endent from 'endent';
import jsdom, { JSDOM } from 'jsdom';
<<<<<<< HEAD
import { v4 as uuidv4 } from 'uuid';
=======
>>>>>>> fa3f6e93

const handler = async (req: NextApiRequest, res: NextApiResponse<any>) => {
  try {
    const { messages, key, model, googleAPIKey, googleCSEId } =
      req.body as GoogleBody;

    const userMessage = messages[messages.length - 1];
    const query = encodeURIComponent(userMessage.content.trim());

    const googleRes = await fetch(
      `https://customsearch.googleapis.com/customsearch/v1?key=${
        googleAPIKey ? googleAPIKey : process.env.GOOGLE_API_KEY
      }&cx=${
        googleCSEId ? googleCSEId : process.env.GOOGLE_CSE_ID
      }&q=${query}&num=5`,
    );

    const googleData = await googleRes.json();

    const sources: GoogleSource[] = googleData.items.map((item: any) => ({
      title: item.title,
      link: item.link,
      displayLink: item.displayLink,
      snippet: item.snippet,
      image: item.pagemap?.cse_image?.[0]?.src,
      text: '',
    }));

    const sourcesWithText: any = await Promise.all(
      sources.map(async (source) => {
        try {
          const timeoutPromise = new Promise((_, reject) =>
            setTimeout(() => reject(new Error('Request timed out')), 5000),
          );

          const res = (await Promise.race([
            fetch(source.link),
            timeoutPromise,
          ])) as any;

          // if (res) {
          const html = await res.text();

          const virtualConsole = new jsdom.VirtualConsole();
          virtualConsole.on('error', (error) => {
            if (!error.message.includes('Could not parse CSS stylesheet')) {
              console.error(error);
            }
          });

          const dom = new JSDOM(html, { virtualConsole });
          const doc = dom.window.document;
          const parsed = new Readability(doc).parse();

          if (parsed) {
            let sourceText = cleanSourceText(parsed.textContent);

            return {
              ...source,
              // TODO: switch to tokens
              text: sourceText.slice(0, 2000),
            } as GoogleSource;
          }
          // }

          return null;
        } catch (error) {
          console.error(error);
          return null;
        }
      }),
    );

    const filteredSources: GoogleSource[] = sourcesWithText.filter(Boolean);

    const answerPrompt = endent`
    Provide me with the information I requested. Use the sources to provide an accurate response. Respond in markdown format. Cite the sources you used as a markdown link as you use them at the end of each sentence by number of the source (ex: [[1]](link.com)). Provide an accurate response and then stop. Today's date is ${new Date().toLocaleDateString()}.

    Example Input:
    What's the weather in San Francisco today?

    Example Sources:
    [Weather in San Francisco](https://www.google.com/search?q=weather+san+francisco)

    Example Response:
    It's 70 degrees and sunny in San Francisco today. [[1]](https://www.google.com/search?q=weather+san+francisco)

    Input:
    ${userMessage.content.trim()}

    Sources:
    ${filteredSources.map((source) => {
      return endent`
      ${source.title} (${source.link}):
      ${source.text}
      `;
    })}

    Response:
    `;

    const answerMessage: SendMessage = {
      role: 'user',
      content: answerPrompt,
    };

    const answerRes = await fetch(`${OPENAI_API_HOST}/v1/chat/completions`, {
      headers: {
        'Content-Type': 'application/json',
        Authorization: `Bearer ${key ? key : process.env.OPENAI_API_KEY}`,
        ...(process.env.OPENAI_ORGANIZATION && {
          'OpenAI-Organization': process.env.OPENAI_ORGANIZATION,
        }),
      },
      method: 'POST',
      body: JSON.stringify({
        model: model.id,
        messages: [
          {
            role: 'system',
            content: `Use the sources to provide an accurate response. Respond in markdown format. Cite the sources you used as [1](link), etc, as you use them. Maximum 4 sentences.`,
          },
          answerMessage,
        ],
        max_tokens: 1000,
        temperature: 1,
        stream: false,
      }),
    });

    const { choices: choices2 } = await answerRes.json();
    const answer = choices2[0].message.content;

    res.status(200).json({ answer });
  } catch (error) {
    console.error(error);
    res.status(500).json({ error: 'Error'})
  }
};

export default handler;<|MERGE_RESOLUTION|>--- conflicted
+++ resolved
@@ -1,15 +1,7 @@
-<<<<<<< HEAD
-// <<<<<<< HEAD
 import { ChatBody, SendMessage } from '@/types/chat';
 import { getCurrentUnixTime } from '@/utils/app/chatRoomUtils';
-// =======
 import { NextApiRequest, NextApiResponse } from 'next';
 
-// >>>>>>> upstream/main
-=======
-import { NextApiRequest, NextApiResponse } from 'next';
-
->>>>>>> fa3f6e93
 import { OPENAI_API_HOST } from '@/utils/app/const';
 import { cleanSourceText } from '@/utils/server/google';
 
@@ -19,10 +11,6 @@
 import { Readability } from '@mozilla/readability';
 import endent from 'endent';
 import jsdom, { JSDOM } from 'jsdom';
-<<<<<<< HEAD
-import { v4 as uuidv4 } from 'uuid';
-=======
->>>>>>> fa3f6e93
 
 const handler = async (req: NextApiRequest, res: NextApiResponse<any>) => {
   try {
