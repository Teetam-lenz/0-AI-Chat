--- conflicted
+++ resolved
@@ -351,13 +351,9 @@
     serverSideApiKeyIsSet,
     serverSidePluginKeysSet,
   ]);
-<<<<<<< HEAD
+  
   if (session) { console.log(session.user?.email)}
   if (loginRequired === 'true' && !session) {return <LoginPage/>}
-=======
-  
-  if(!session) {return <LoginPage/>}
->>>>>>> 948f4ed8
 
   return (
     <HomeContext.Provider
