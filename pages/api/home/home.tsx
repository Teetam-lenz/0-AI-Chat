--- conflicted
+++ resolved
@@ -518,13 +518,10 @@
     dispatch({ field: 'currentSpeechId', value: currentSpeechId });
   }, [currentSpeechId]);
 
-<<<<<<< HEAD
-=======
   useEffect(() => {
     dispatch({ field: 'creditUsage', value: creditUsage });
   }, [creditUsage]);
 
->>>>>>> 775309ca
   return (
     <HomeContext.Provider
       value={{
