--- conflicted
+++ resolved
@@ -1,30 +1,3 @@
-<<<<<<< HEAD
-import HomeContext from "./home.context";
-import { HomeInitialState, initialState } from "./home.state";
-import { Chat } from "@/components/Chat/Chat";
-import { Chatbar } from "@/components/Chatbar/Chatbar";
-import { Navbar } from "@/components/Mobile/Navbar";
-import Promptbar from "@/components/Promptbar";
-import { AuthModel } from "@/components/User/AuthModel";
-import { ProfileModel } from "@/components/User/ProfileModel";
-import { SurveyModel } from "@/components/User/SurveyModel";
-import { UsageCreditModel } from "@/components/User/UsageCreditModel";
-import { useCreateReducer } from "@/hooks/useCreateReducer";
-import useErrorService from "@/services/errorService";
-import useApiService from "@/services/useApiService";
-import { Conversation } from "@/types/chat";
-import { KeyValuePair } from "@/types/data";
-import { FolderInterface, FolderType } from "@/types/folder";
-import { OpenAIModelID, OpenAIModels, fallbackModelID } from "@/types/openai";
-import { Prompt } from "@/types/prompt";
-import { UserProfile } from "@/types/user";
-import { fetchShareableConversation } from "@/utils/app/api";
-import {
-  cleanConversationHistory,
-  cleanSelectedConversation,
-} from "@/utils/app/clean";
-import { DEFAULT_SYSTEM_PROMPT, DEFAULT_TEMPERATURE } from "@/utils/app/const";
-=======
 import { useSession, useSupabaseClient } from '@supabase/auth-helpers-react';
 import { useEffect, useRef, useState } from 'react';
 import toast from 'react-hot-toast';
@@ -45,29 +18,10 @@
 import { fetchShareableConversation } from '@/utils/app/api';
 import { cleanConversationHistory } from '@/utils/app/clean';
 import { DEFAULT_SYSTEM_PROMPT, DEFAULT_TEMPERATURE } from '@/utils/app/const';
->>>>>>> fa34d218
 import {
   saveConversation,
   saveConversations,
   updateConversation,
-<<<<<<< HEAD
-} from "@/utils/app/conversation";
-import { syncConversations } from "@/utils/app/conversation";
-import { saveFolders } from "@/utils/app/folders";
-import { savePrompts } from "@/utils/app/prompts";
-import { useSession, useSupabaseClient } from "@supabase/auth-helpers-react";
-import dayjs from "dayjs";
-import { GetServerSideProps } from "next";
-import { useTranslation } from "next-i18next";
-import { serverSideTranslations } from "next-i18next/serverSideTranslations";
-import Head from "next/head";
-import { useRouter } from "next/router";
-import { event } from "nextjs-google-analytics";
-import { useEffect, useRef, useState } from "react";
-import toast from "react-hot-toast";
-import { useQuery } from "react-query";
-import { v4 as uuidv4 } from "uuid";
-=======
 } from '@/utils/app/conversation';
 import { syncConversations } from '@/utils/app/conversation';
 import { saveFolders } from '@/utils/app/folders';
@@ -82,19 +36,20 @@
 
 import { Chat } from '@/components/Chat/Chat';
 import { Chatbar } from '@/components/Chatbar/Chatbar';
-import { useAzureTts } from '@/components/Hooks/useAzureTts';
 import { Navbar } from '@/components/Mobile/Navbar';
 import Promptbar from '@/components/Promptbar';
 import { AuthModel } from '@/components/User/AuthModel';
 import { ProfileModel } from '@/components/User/ProfileModel';
+import { SurveyModel } from '@/components/User/SurveyModel';
 import { UsageCreditModel } from '@/components/User/UsageCreditModel';
+
+import { useAzureTts } from "@/components/Hooks/useAzureTts"
 
 import HomeContext from './home.context';
 import { HomeInitialState, initialState } from './home.state';
 
 import dayjs from 'dayjs';
 import { v4 as uuidv4 } from 'uuid';
->>>>>>> fa34d218
 
 interface Props {
   serverSideApiKeyIsSet: boolean;
@@ -109,15 +64,11 @@
   defaultModelId,
   googleAdSenseId,
 }: Props) => {
-  const { t } = useTranslation("chat");
+  const { t } = useTranslation('chat');
   const { getModels } = useApiService();
   const { getModelsError } = useErrorService();
-<<<<<<< HEAD
-  const [containerHeight, setContainerHeight] = useState("100vh");
-=======
   const { isLoading, isPlaying, currentSpeechId, speak, stopPlaying } = useAzureTts();
   const [containerHeight, setContainerHeight] = useState('100vh');
->>>>>>> fa34d218
   const router = useRouter();
   const session = useSession();
   const supabase = useSupabaseClient();
@@ -148,28 +99,28 @@
   const stopConversationRef = useRef<boolean>(false);
 
   const { data, error } = useQuery(
-    ["GetModels", serverSideApiKeyIsSet],
+    ['GetModels', serverSideApiKeyIsSet],
     ({ signal }) => {
       if (!serverSideApiKeyIsSet) return null;
 
       return getModels(signal);
     },
-    { enabled: true, refetchOnMount: false }
+    { enabled: true, refetchOnMount: false },
   );
 
   useEffect(() => {
-    if (data) dispatch({ field: "models", value: data });
+    if (data) dispatch({ field: 'models', value: data });
   }, [data, dispatch]);
 
   useEffect(() => {
-    dispatch({ field: "modelError", value: getModelsError(error) });
+    dispatch({ field: 'modelError', value: getModelsError(error) });
   }, [dispatch, error, getModelsError]);
 
   // FETCH MODELS ----------------------------------------------
 
   const handleSelectConversation = (conversation: Conversation) => {
     dispatch({
-      field: "selectedConversation",
+      field: 'selectedConversation',
       value: conversation,
     });
 
@@ -187,13 +138,13 @@
 
     const updatedFolders = [...folders, newFolder];
 
-    dispatch({ field: "folders", value: updatedFolders });
+    dispatch({ field: 'folders', value: updatedFolders });
     saveFolders(updatedFolders);
   };
 
   const handleDeleteFolder = (folderId: string) => {
     const updatedFolders = folders.filter((f) => f.id !== folderId);
-    dispatch({ field: "folders", value: updatedFolders });
+    dispatch({ field: 'folders', value: updatedFolders });
     saveFolders(updatedFolders);
 
     const updatedConversations: Conversation[] = conversations.map((c) => {
@@ -207,7 +158,7 @@
       return c;
     });
 
-    dispatch({ field: "conversations", value: updatedConversations });
+    dispatch({ field: 'conversations', value: updatedConversations });
     saveConversations(updatedConversations);
 
     const updatedPrompts: Prompt[] = prompts.map((p) => {
@@ -221,7 +172,7 @@
       return p;
     });
 
-    dispatch({ field: "prompts", value: updatedPrompts });
+    dispatch({ field: 'prompts', value: updatedPrompts });
     savePrompts(updatedPrompts);
   };
 
@@ -237,7 +188,7 @@
       return f;
     });
 
-    dispatch({ field: "folders", value: updatedFolders });
+    dispatch({ field: 'folders', value: updatedFolders });
 
     saveFolders(updatedFolders);
   };
@@ -249,7 +200,7 @@
 
     const newConversation: Conversation = {
       id: uuidv4(),
-      name: `${t("New Conversation")}`,
+      name: `${t('New Conversation')}`,
       messages: [],
       model: lastConversation?.model || {
         id: OpenAIModels[defaultModelId].id,
@@ -264,18 +215,18 @@
 
     const updatedConversations = [...conversations, newConversation];
 
-    dispatch({ field: "selectedConversation", value: newConversation });
-    dispatch({ field: "conversations", value: updatedConversations });
+    dispatch({ field: 'selectedConversation', value: newConversation });
+    dispatch({ field: 'conversations', value: updatedConversations });
 
     saveConversation(newConversation);
     saveConversations(updatedConversations);
 
-    dispatch({ field: "loading", value: false });
+    dispatch({ field: 'loading', value: false });
   };
 
   const handleUpdateConversation = (
     conversation: Conversation,
-    data: KeyValuePair
+    data: KeyValuePair,
   ) => {
     const updatedConversation = {
       ...conversation,
@@ -284,15 +235,15 @@
 
     const { single, all } = updateConversation(
       updatedConversation,
-      conversations
+      conversations,
     );
 
-    dispatch({ field: "selectedConversation", value: single });
-    dispatch({ field: "conversations", value: all });
-
-    event("interaction", {
-      category: "Conversation",
-      label: "Create New Conversation",
+    dispatch({ field: 'selectedConversation', value: single });
+    dispatch({ field: 'conversations', value: all });
+
+    event('interaction', {
+      category: 'Conversation',
+      label: 'Create New Conversation',
     });
   };
 
@@ -300,15 +251,15 @@
 
   useEffect(() => {
     defaultModelId &&
-      dispatch({ field: "defaultModelId", value: defaultModelId });
+      dispatch({ field: 'defaultModelId', value: defaultModelId });
     serverSideApiKeyIsSet &&
       dispatch({
-        field: "serverSideApiKeyIsSet",
+        field: 'serverSideApiKeyIsSet',
         value: serverSideApiKeyIsSet,
       });
     serverSidePluginKeysSet &&
       dispatch({
-        field: "serverSidePluginKeysSet",
+        field: 'serverSidePluginKeysSet',
         value: serverSidePluginKeysSet,
       });
   }, [defaultModelId, serverSideApiKeyIsSet, serverSidePluginKeysSet]);
@@ -320,7 +271,7 @@
     if (!isPaidUser) return;
 
     let conversationLastUpdatedAt = localStorage.getItem(
-      "conversationLastUpdatedAt"
+      'conversationLastUpdatedAt',
     );
 
     const syncConversationsAction = async () => {
@@ -328,7 +279,7 @@
         supabase,
         user,
         // Subtract 1 year to force sync
-        conversationLastUpdatedAt || dayjs().subtract(1, "year").toString()
+        conversationLastUpdatedAt || dayjs().subtract(1, 'year').toString(),
       );
     };
 
@@ -336,25 +287,25 @@
     if (
       !forceSyncConversation &&
       ((conversationLastSyncAt &&
-        dayjs().diff(conversationLastSyncAt, "minutes") < 2) ||
+        dayjs().diff(conversationLastSyncAt, 'minutes') < 2) ||
         !conversationLastUpdatedAt)
     )
       return;
 
     try {
-      dispatch({ field: "syncingConversation", value: true });
+      dispatch({ field: 'syncingConversation', value: true });
       syncConversationsAction();
     } catch (e) {
-      dispatch({ field: "syncSuccess", value: false });
-      console.log("error", e);
-    }
-
-    dispatch({ field: "conversationLastSyncAt", value: dayjs().toString() });
+      dispatch({ field: 'syncSuccess', value: false });
+      console.log('error', e);
+    }
+
+    dispatch({ field: 'conversationLastSyncAt', value: dayjs().toString() });
     if (forceSyncConversation) {
-      dispatch({ field: "forceSyncConversation", value: false });
-    }
-    dispatch({ field: "syncSuccess", value: true });
-    dispatch({ field: "syncingConversation", value: false });
+      dispatch({ field: 'forceSyncConversation', value: false });
+    }
+    dispatch({ field: 'syncSuccess', value: true });
+    dispatch({ field: 'syncingConversation', value: false });
   }, [
     conversations,
     user,
@@ -369,32 +320,32 @@
   useEffect(() => {
     if (session?.user) {
       supabase
-        .from("profiles")
-        .select("plan")
-        .eq("id", session.user.id)
+        .from('profiles')
+        .select('plan')
+        .eq('id', session.user.id)
         .then(({ data, error }) => {
           if (error) {
-            console.log("error", error);
+            console.log('error', error);
           } else {
-            dispatch({ field: "isPaidUser", value: data[0].plan !== "free" });
+            dispatch({ field: 'isPaidUser', value: data[0].plan !== 'free' });
           }
 
           if (!data || data.length === 0) {
             toast.error(
-              t("Unable to load your information, please try again later.")
+              t('Unable to load your information, please try again later.'),
             );
             return;
           }
 
           const userProfile = data[0] as UserProfile;
 
-          dispatch({ field: "showLoginSignUpModel", value: false });
+          dispatch({ field: 'showLoginSignUpModel', value: false });
           dispatch({
-            field: "user",
+            field: 'user',
             value: {
               id: session.user.id,
               email: session.user.email,
-              plan: userProfile.plan || "free",
+              plan: userProfile.plan || 'free',
               token: session.access_token,
             },
           });
@@ -402,14 +353,14 @@
 
       //Check if survey is filled by logged in user
       supabase
-        .from("user_survey")
-        .select("name")
-        .eq("id", session.user.id)
+        .from('user_survey')
+        .select('name')
+        .eq('id', session.user.id)
         .then(({ data }) => {
           if (!data || data.length === 0) {
-            dispatch({ field: "isSurveyFilled", value: false });
+            dispatch({ field: 'isSurveyFilled', value: false });
           } else {
-            dispatch({ field: "isSurveyFilled", value: true });
+            dispatch({ field: 'isSurveyFilled', value: true });
           }
         });
     }
@@ -417,8 +368,8 @@
 
   const handleUserLogout = async () => {
     await supabase.auth.signOut();
-    dispatch({ field: "user", value: null });
-    toast.success(t("You have been logged out"));
+    dispatch({ field: 'user', value: null });
+    toast.success(t('You have been logged out'));
   };
 
   // ON LOAD --------------------------------------------
@@ -426,71 +377,71 @@
   useEffect(() => {
     const updateHeight = () => {
       const vh = window.innerHeight * 0.01;
-      document.documentElement.style.setProperty("--vh", `${vh}px`);
+      document.documentElement.style.setProperty('--vh', `${vh}px`);
 
       // If you want to set the height directly in the state
       setContainerHeight(`${window.innerHeight}px`);
     };
 
     updateHeight();
-    window.addEventListener("resize", updateHeight);
+    window.addEventListener('resize', updateHeight);
     return () => {
-      window.removeEventListener("resize", updateHeight);
+      window.removeEventListener('resize', updateHeight);
     };
   }, []);
 
   useEffect(() => {
-    const theme = localStorage.getItem("theme");
+    const theme = localStorage.getItem('theme');
     if (theme) {
-      dispatch({ field: "lightMode", value: theme as "dark" | "light" });
+      dispatch({ field: 'lightMode', value: theme as 'dark' | 'light' });
     }
 
     if (window.innerWidth < 640) {
-      dispatch({ field: "showChatbar", value: false });
-      dispatch({ field: "showPromptbar", value: false });
-    }
-
-    const showChatbar = localStorage.getItem("showChatbar");
+      dispatch({ field: 'showChatbar', value: false });
+      dispatch({ field: 'showPromptbar', value: false });
+    }
+
+    const showChatbar = localStorage.getItem('showChatbar');
     if (showChatbar) {
-      dispatch({ field: "showChatbar", value: showChatbar === "true" });
-    }
-
-    const showPromptbar = localStorage.getItem("showPromptbar");
+      dispatch({ field: 'showChatbar', value: showChatbar === 'true' });
+    }
+
+    const showPromptbar = localStorage.getItem('showPromptbar');
     if (showPromptbar) {
-      dispatch({ field: "showPromptbar", value: showPromptbar === "true" });
-    }
-
-    const folders = localStorage.getItem("folders");
+      dispatch({ field: 'showPromptbar', value: showPromptbar === 'true' });
+    }
+
+    const folders = localStorage.getItem('folders');
     if (folders) {
-      dispatch({ field: "folders", value: JSON.parse(folders) });
-    }
-
-    const prompts = localStorage.getItem("prompts");
+      dispatch({ field: 'folders', value: JSON.parse(folders) });
+    }
+
+    const prompts = localStorage.getItem('prompts');
     if (prompts) {
-      dispatch({ field: "prompts", value: JSON.parse(prompts) });
-    }
-
-    const outputLanguage = localStorage.getItem("outputLanguage");
+      dispatch({ field: 'prompts', value: JSON.parse(prompts) });
+    }
+
+    const outputLanguage = localStorage.getItem('outputLanguage');
     if (outputLanguage) {
-      dispatch({ field: "outputLanguage", value: outputLanguage });
-    }
-
-    const conversationHistory = localStorage.getItem("conversationHistory");
+      dispatch({ field: 'outputLanguage', value: outputLanguage });
+    }
+
+    const conversationHistory = localStorage.getItem('conversationHistory');
     let cleanedConversationHistory: Conversation[] = [];
     if (conversationHistory) {
       const parsedConversationHistory: Conversation[] =
         JSON.parse(conversationHistory);
       cleanedConversationHistory = cleanConversationHistory(
-        parsedConversationHistory
+        parsedConversationHistory,
       );
-      dispatch({ field: "conversations", value: cleanedConversationHistory });
+      dispatch({ field: 'conversations', value: cleanedConversationHistory });
     }
 
     dispatch({
-      field: "selectedConversation",
+      field: 'selectedConversation',
       value: {
         id: uuidv4(),
-        name: "New conversation",
+        name: 'New conversation',
         messages: [],
         model: OpenAIModels[defaultModelId],
         prompt: DEFAULT_SYSTEM_PROMPT,
@@ -505,7 +456,7 @@
 
     if (!accessibleConversationId) return;
 
-    dispatch({ field: "loading", value: true });
+    dispatch({ field: 'loading', value: true });
     fetchShareableConversation(accessibleConversationId as string)
       .then((conversation) => {
         if (conversation) {
@@ -514,19 +465,19 @@
             conversation,
           ];
 
-          dispatch({ field: "selectedConversation", value: conversation });
-          dispatch({ field: "conversations", value: updatedConversations });
+          dispatch({ field: 'selectedConversation', value: conversation });
+          dispatch({ field: 'conversations', value: updatedConversations });
           saveConversations(updatedConversations);
 
-          toast.success(t("Conversation loaded successfully."));
+          toast.success(t('Conversation loaded successfully.'));
           router.replace(router.pathname, router.pathname, { shallow: true });
         }
       })
       .catch(() => {
-        toast.error(t("Sorry, we could not find this shared conversation."));
+        toast.error(t('Sorry, we could not find this shared conversation.'));
       })
       .finally(() => {
-        dispatch({ field: "loading", value: false });
+        dispatch({ field: 'loading', value: false });
       });
   }, [
     defaultModelId,
@@ -547,7 +498,6 @@
   useEffect(() => {
     dispatch({ field: 'currentSpeechId', value: currentSpeechId });
   }, [currentSpeechId]);
-
 
   return (
     <HomeContext.Provider
@@ -560,11 +510,8 @@
         handleSelectConversation,
         handleUpdateConversation,
         handleUserLogout,
-        playMessage: (text, speechId) => speak(
-          text,
-          speechId,
-          user?.token || ""
-        ),
+        playMessage: (text, speechId) =>
+          speak(text, speechId, user?.token || ''),
         stopPlaying,
       }}
     >
@@ -602,7 +549,7 @@
               <AuthModel
                 supabase={supabase}
                 onClose={() =>
-                  dispatch({ field: "showLoginSignUpModel", value: false })
+                  dispatch({ field: 'showLoginSignUpModel', value: false })
                 }
               />
             )}
@@ -610,14 +557,14 @@
               <ProfileModel
                 session={session}
                 onClose={() =>
-                  dispatch({ field: "showProfileModel", value: false })
+                  dispatch({ field: 'showProfileModel', value: false })
                 }
               />
             )}
             {showUsageModel && session && (
               <UsageCreditModel
                 onClose={() =>
-                  dispatch({ field: "showUsageModel", value: false })
+                  dispatch({ field: 'showUsageModel', value: false })
                 }
               />
             )}
@@ -625,7 +572,7 @@
               <SurveyModel
                 session={session}
                 onClose={() =>
-                  dispatch({ field: "showSurveyModel", value: false })
+                  dispatch({ field: 'showSurveyModel', value: false })
                 }
               />
             )}
@@ -650,17 +597,17 @@
       defaultModelId,
       serverSidePluginKeysSet,
       googleAdSenseId,
-      ...(await serverSideTranslations(locale ?? "en", [
-        "common",
-        "chat",
-        "sidebar",
-        "model",
-        "markdown",
-        "promptbar",
-        "prompts",
-        "roles",
-        "rolesContent",
-        "feature",
+      ...(await serverSideTranslations(locale ?? 'en', [
+        'common',
+        'chat',
+        'sidebar',
+        'model',
+        'markdown',
+        'promptbar',
+        'prompts',
+        'roles',
+        'rolesContent',
+        'feature',
       ])),
     },
   };
