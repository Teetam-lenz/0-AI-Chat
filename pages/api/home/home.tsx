import { useEffect, useRef, useState } from 'react';
import { useQuery } from 'react-query';

import { GetServerSideProps } from 'next';
import { useTranslation } from 'next-i18next';
import { serverSideTranslations } from 'next-i18next/serverSideTranslations';
import Head from 'next/head';

import { useCreateReducer } from '@/hooks/useCreateReducer';

import useErrorService from '@/services/errorService';
import useApiService from '@/services/useApiService';

import {
  cleanConversationHistory,
  cleanSelectedConversation,
} from '@/utils/app/clean';
import { DEFAULT_SYSTEM_PROMPT, DEFAULT_TEMPERATURE, DATABASE_TYPE } from '@/utils/app/const';
import {
  saveSelectedConversation,
  saveConversations,
  updateConversation,
  getSelectedConversation,
  getConversations,
} from '@/utils/app/conversation';
<<<<<<< HEAD
import { getFolders, saveFolders } from '@/utils/app/folders';
import { getPrompts, savePrompts } from '@/utils/app/prompts';
=======
import { saveFolders } from '@/utils/app/folders';
import { savePrompts } from '@/utils/app/prompts';
import { getSettings } from '@/utils/app/settings';
>>>>>>> fa3f6e93

import { Conversation } from '@/types/chat';
import { KeyValuePair } from '@/types/data';
import { FolderInterface, FolderType } from '@/types/folder';
import { OpenAIModelID, OpenAIModels, fallbackModelID } from '@/types/openai';
import { Prompt } from '@/types/prompt';

import { Chat } from '@/components/Chat/Chat';
import { Chatbar } from '@/components/Chatbar/Chatbar';
import { Navbar } from '@/components/Mobile/Navbar';
import Promptbar from '@/components/Promptbar';

import HomeContext from './home.context';
import { HomeInitialState, initialState } from './home.state';

import { v4 as uuidv4 } from 'uuid';

interface Props {
  serverSideApiKeyIsSet: boolean;
  serverSidePluginKeysSet: boolean;
  defaultModelId: OpenAIModelID;
  databaseType: string;
}

const Home = ({
  serverSideApiKeyIsSet,
  serverSidePluginKeysSet,
  defaultModelId,
  databaseType,
}: Props) => {
  const { t } = useTranslation('chat');
  const { getModels } = useApiService();
  const { getModelsError } = useErrorService();
  const [initialRender, setInitialRender] = useState<boolean>(true);

  const contextValue = useCreateReducer<HomeInitialState>({
    initialState,
  });

  const {
    state: {
      apiKey,
      lightMode,
      folders,
      conversations,
      selectedConversation,
      prompts,
      temperature,
    },
    dispatch,
  } = contextValue;

  const stopConversationRef = useRef<boolean>(false);

  const { data, error, refetch } = useQuery(
    ['GetModels', apiKey, serverSideApiKeyIsSet],
    ({ signal }) => {
      if (!apiKey && !serverSideApiKeyIsSet) return null;

      return getModels(
        {
          key: apiKey,
        },
        signal,
      );
    },
    { enabled: true, refetchOnMount: false },
  );

  useEffect(() => {
    if (data) dispatch({ field: 'models', value: data });
  }, [data, dispatch]);

  useEffect(() => {
    dispatch({ field: 'modelError', value: getModelsError(error) });
  }, [dispatch, error, getModelsError]);

  // FETCH MODELS ----------------------------------------------

  const handleSelectConversation = (conversation: Conversation) => {
    dispatch({
      field: 'selectedConversation',
      value: conversation,
    });

    saveSelectedConversation(conversation);
  };

  // FOLDER OPERATIONS  --------------------------------------------

  const handleCreateFolder = (name: string, type: FolderType) => {
    const newFolder: FolderInterface = {
      id: uuidv4(),
      name,
      type,
    };

    const updatedFolders = [...folders, newFolder];

    dispatch({ field: 'folders', value: updatedFolders });
    saveFolders(databaseType, updatedFolders);
  };

  const handleDeleteFolder = (folderId: string) => {
    const updatedFolders = folders.filter((f) => f.id !== folderId);
    dispatch({ field: 'folders', value: updatedFolders });
    saveFolders(databaseType, updatedFolders);

    const updatedConversations: Conversation[] = conversations.map((c) => {
      if (c.folderId === folderId) {
        return {
          ...c,
          folderId: null,
        };
      }

      return c;
    });

    dispatch({ field: 'conversations', value: updatedConversations });
    saveConversations(databaseType, updatedConversations);

    const updatedPrompts: Prompt[] = prompts.map((p) => {
      if (p.folderId === folderId) {
        return {
          ...p,
          folderId: null,
        };
      }

      return p;
    });

    dispatch({ field: 'prompts', value: updatedPrompts });
    savePrompts(databaseType, updatedPrompts);
  };

  const handleUpdateFolder = (folderId: string, name: string) => {
    const updatedFolders = folders.map((f) => {
      if (f.id === folderId) {
        return {
          ...f,
          name,
        };
      }

      return f;
    });

    dispatch({ field: 'folders', value: updatedFolders });

    saveFolders(databaseType, updatedFolders);
  };

  // CONVERSATION OPERATIONS  --------------------------------------------

  const handleNewConversation = () => {
    const lastConversation = conversations[conversations.length - 1];

    const newConversation: Conversation = {
      id: uuidv4(),
      name: t('New Conversation'),
      messages: [],
      model: lastConversation?.model || {
        id: OpenAIModels[defaultModelId].id,
        name: OpenAIModels[defaultModelId].name,
        maxLength: OpenAIModels[defaultModelId].maxLength,
        tokenLimit: OpenAIModels[defaultModelId].tokenLimit,
      },
      prompt: DEFAULT_SYSTEM_PROMPT,
      temperature: lastConversation?.temperature ?? DEFAULT_TEMPERATURE,
      folderId: null,
    };

    const updatedConversations = [...conversations, newConversation];

    dispatch({ field: 'selectedConversation', value: newConversation });
    dispatch({ field: 'conversations', value: updatedConversations });

    saveSelectedConversation(newConversation);
    saveConversations(databaseType, updatedConversations);

    dispatch({ field: 'loading', value: false });
  };

  const handleUpdateConversation = (
    conversation: Conversation,
    data: KeyValuePair,
  ) => {
    const updatedConversation = {
      ...conversation,
      [data.key]: data.value,
    };

    const { single, all } = updateConversation(
      databaseType,
      updatedConversation,
      conversations,
    );

    dispatch({ field: 'selectedConversation', value: single });
    dispatch({ field: 'conversations', value: all });
  };

  // EFFECTS  --------------------------------------------

  useEffect(() => {
    if (window.innerWidth < 640) {
      dispatch({ field: 'showChatbar', value: false });
    }
  }, [selectedConversation]);

  useEffect(() => {
    defaultModelId &&
      dispatch({ field: 'defaultModelId', value: defaultModelId });
    databaseType && 
      dispatch({ field: 'databaseType', value: databaseType });
    serverSideApiKeyIsSet &&
      dispatch({
        field: 'serverSideApiKeyIsSet',
        value: serverSideApiKeyIsSet,
      });
    serverSidePluginKeysSet &&
      dispatch({
        field: 'serverSidePluginKeysSet',
        value: serverSidePluginKeysSet,
      });
  }, [defaultModelId, databaseType, serverSideApiKeyIsSet, serverSidePluginKeysSet]);

  // ON LOAD --------------------------------------------

  useEffect(() => {
    const settings = getSettings();
    if (settings.theme) {
      dispatch({
        field: 'lightMode',
        value: settings.theme,
      });
    }

    const apiKey = localStorage.getItem('apiKey');

    if (serverSideApiKeyIsSet) {
      dispatch({ field: 'apiKey', value: '' });

      localStorage.removeItem('apiKey');
    } else if (apiKey) {
      dispatch({ field: 'apiKey', value: apiKey });
    }

    const pluginKeys = localStorage.getItem('pluginKeys');
    if (serverSidePluginKeysSet) {
      dispatch({ field: 'pluginKeys', value: [] });
      localStorage.removeItem('pluginKeys');
    } else if (pluginKeys) {
      dispatch({ field: 'pluginKeys', value: pluginKeys });
    }

    if (window.innerWidth < 640) {
      dispatch({ field: 'showChatbar', value: false });
      dispatch({ field: 'showPromptbar', value: false });
    }

    const showChatbar = localStorage.getItem('showChatbar');
    if (showChatbar) {
      dispatch({ field: 'showChatbar', value: showChatbar === 'true' });
    }

    const showPromptbar = localStorage.getItem('showPromptbar');
    if (showPromptbar) {
      dispatch({ field: 'showPromptbar', value: showPromptbar === 'true' });
    }

    getFolders(databaseType).then(
        (folders) => {
          if (folders) {
            dispatch({ field: 'folders', value: folders });
          }
        },
      );

    getPrompts(databaseType).then(
      (prompts) => {
        if (prompts) {
          dispatch({ field: 'prompts', value: prompts });
        }
      },
    );

    getConversations(databaseType).then(
      (conversationHistory) => {
        if (conversationHistory) {
          const parsedConversationHistory: Conversation[] = conversationHistory;
          const cleanedConversationHistory = cleanConversationHistory(
            parsedConversationHistory,
          );
    
          dispatch({ field: 'conversations', value: cleanedConversationHistory });
        }
      },
    );

    const selectedConversation = getSelectedConversation();
    if (selectedConversation) {
      const parsedSelectedConversation: Conversation =
        JSON.parse(selectedConversation);
      const cleanedSelectedConversation = cleanSelectedConversation(
        parsedSelectedConversation,
      );

      dispatch({
        field: 'selectedConversation',
        value: cleanedSelectedConversation,
      });
    } else {
      const lastConversation = conversations[conversations.length - 1];
      dispatch({
        field: 'selectedConversation',
        value: {
          id: uuidv4(),
          name: t('New Conversation'),
          messages: [],
          model: OpenAIModels[defaultModelId],
          prompt: DEFAULT_SYSTEM_PROMPT,
          temperature: lastConversation?.temperature ?? DEFAULT_TEMPERATURE,
          folderId: null,
        },
      });
    }
  }, [
    defaultModelId,
    databaseType,
    dispatch,
    serverSideApiKeyIsSet,
    serverSidePluginKeysSet,
  ]);

  return (
    <HomeContext.Provider
      value={{
        ...contextValue,
        handleNewConversation,
        handleCreateFolder,
        handleDeleteFolder,
        handleUpdateFolder,
        handleSelectConversation,
        handleUpdateConversation,
      }}
    >
      <Head>
        <title>Chatbot UI</title>
        <meta name="description" content="ChatGPT but better." />
        <meta
          name="viewport"
          content="height=device-height ,width=device-width, initial-scale=1, user-scalable=no"
        />
        <link rel="icon" href="/favicon.ico" />
      </Head>
      {selectedConversation && (
        <main
          className={`flex h-screen w-screen flex-col text-sm text-white dark:text-white ${lightMode}`}
        >
          <div className="fixed top-0 w-full sm:hidden">
            <Navbar
              selectedConversation={selectedConversation}
              onNewConversation={handleNewConversation}
            />
          </div>

          <div className="flex h-full w-full pt-[48px] sm:pt-0">
            <Chatbar />

            <div className="flex flex-1">
              <Chat stopConversationRef={stopConversationRef} />
            </div>

            <Promptbar />
          </div>
        </main>
      )}
    </HomeContext.Provider>
  );
};
export default Home;

export const getServerSideProps: GetServerSideProps = async ({ locale }) => {
  const defaultModelId =
    (process.env.DEFAULT_MODEL &&
      Object.values(OpenAIModelID).includes(
        process.env.DEFAULT_MODEL as OpenAIModelID,
      ) &&
      process.env.DEFAULT_MODEL) ||
    fallbackModelID;

  const databaseType = DATABASE_TYPE;

  let serverSidePluginKeysSet = false;

  const googleApiKey = process.env.GOOGLE_API_KEY;
  const googleCSEId = process.env.GOOGLE_CSE_ID;

  if (googleApiKey && googleCSEId) {
    serverSidePluginKeysSet = true;
  }

  return {
    props: {
      serverSideApiKeyIsSet: !!process.env.OPENAI_API_KEY,
      defaultModelId,
      databaseType,
      serverSidePluginKeysSet,
      ...(await serverSideTranslations(locale ?? 'en', [
        'common',
        'chat',
        'sidebar',
        'markdown',
        'promptbar',
        'settings',
      ])),
    },
  };
};<|MERGE_RESOLUTION|>--- conflicted
+++ resolved
@@ -15,22 +15,21 @@
   cleanConversationHistory,
   cleanSelectedConversation,
 } from '@/utils/app/clean';
-import { DEFAULT_SYSTEM_PROMPT, DEFAULT_TEMPERATURE, DATABASE_TYPE } from '@/utils/app/const';
 import {
+  DATABASE_TYPE,
+  DEFAULT_SYSTEM_PROMPT,
+  DEFAULT_TEMPERATURE,
+} from '@/utils/app/const';
+import {
+  getConversations,
+  getSelectedConversation,
+  saveConversations,
   saveSelectedConversation,
-  saveConversations,
   updateConversation,
-  getSelectedConversation,
-  getConversations,
 } from '@/utils/app/conversation';
-<<<<<<< HEAD
 import { getFolders, saveFolders } from '@/utils/app/folders';
 import { getPrompts, savePrompts } from '@/utils/app/prompts';
-=======
-import { saveFolders } from '@/utils/app/folders';
-import { savePrompts } from '@/utils/app/prompts';
 import { getSettings } from '@/utils/app/settings';
->>>>>>> fa3f6e93
 
 import { Conversation } from '@/types/chat';
 import { KeyValuePair } from '@/types/data';
@@ -192,7 +191,7 @@
 
     const newConversation: Conversation = {
       id: uuidv4(),
-      name: t('New Conversation'),
+      name: `${t('New Conversation')}`,
       messages: [],
       model: lastConversation?.model || {
         id: OpenAIModels[defaultModelId].id,
@@ -201,7 +200,7 @@
         tokenLimit: OpenAIModels[defaultModelId].tokenLimit,
       },
       prompt: DEFAULT_SYSTEM_PROMPT,
-      temperature: lastConversation?.temperature ?? DEFAULT_TEMPERATURE,
+      temperature: DEFAULT_TEMPERATURE,
       folderId: null,
     };
 
@@ -246,8 +245,7 @@
   useEffect(() => {
     defaultModelId &&
       dispatch({ field: 'defaultModelId', value: defaultModelId });
-    databaseType && 
-      dispatch({ field: 'databaseType', value: databaseType });
+    databaseType && dispatch({ field: 'databaseType', value: databaseType });
     serverSideApiKeyIsSet &&
       dispatch({
         field: 'serverSideApiKeyIsSet',
@@ -258,17 +256,19 @@
         field: 'serverSidePluginKeysSet',
         value: serverSidePluginKeysSet,
       });
-  }, [defaultModelId, databaseType, serverSideApiKeyIsSet, serverSidePluginKeysSet]);
+  }, [
+    defaultModelId,
+    databaseType,
+    serverSideApiKeyIsSet,
+    serverSidePluginKeysSet,
+  ]);
 
   // ON LOAD --------------------------------------------
 
   useEffect(() => {
-    const settings = getSettings();
-    if (settings.theme) {
-      dispatch({
-        field: 'lightMode',
-        value: settings.theme,
-      });
+    const theme = localStorage.getItem('theme');
+    if (theme) {
+      dispatch({ field: 'lightMode', value: theme as 'dark' | 'light' });
     }
 
     const apiKey = localStorage.getItem('apiKey');
@@ -304,34 +304,28 @@
       dispatch({ field: 'showPromptbar', value: showPromptbar === 'true' });
     }
 
-    getFolders(databaseType).then(
-        (folders) => {
-          if (folders) {
-            dispatch({ field: 'folders', value: folders });
-          }
-        },
-      );
-
-    getPrompts(databaseType).then(
-      (prompts) => {
-        if (prompts) {
-          dispatch({ field: 'prompts', value: prompts });
-        }
-      },
-    );
-
-    getConversations(databaseType).then(
-      (conversationHistory) => {
-        if (conversationHistory) {
-          const parsedConversationHistory: Conversation[] = conversationHistory;
-          const cleanedConversationHistory = cleanConversationHistory(
-            parsedConversationHistory,
-          );
-    
-          dispatch({ field: 'conversations', value: cleanedConversationHistory });
-        }
-      },
-    );
+    getFolders(databaseType).then((folders) => {
+      if (folders) {
+        dispatch({ field: 'folders', value: folders });
+      }
+    });
+
+    getPrompts(databaseType).then((prompts) => {
+      if (prompts) {
+        dispatch({ field: 'prompts', value: prompts });
+      }
+    });
+
+    getConversations(databaseType).then((conversationHistory) => {
+      if (conversationHistory) {
+        const parsedConversationHistory: Conversation[] = conversationHistory;
+        const cleanedConversationHistory = cleanConversationHistory(
+          parsedConversationHistory,
+        );
+
+        dispatch({ field: 'conversations', value: cleanedConversationHistory });
+      }
+    });
 
     const selectedConversation = getSelectedConversation();
     if (selectedConversation) {
@@ -346,16 +340,15 @@
         value: cleanedSelectedConversation,
       });
     } else {
-      const lastConversation = conversations[conversations.length - 1];
       dispatch({
         field: 'selectedConversation',
         value: {
           id: uuidv4(),
-          name: t('New Conversation'),
+          name: 'New conversation',
           messages: [],
           model: OpenAIModels[defaultModelId],
           prompt: DEFAULT_SYSTEM_PROMPT,
-          temperature: lastConversation?.temperature ?? DEFAULT_TEMPERATURE,
+          temperature: DEFAULT_TEMPERATURE,
           folderId: null,
         },
       });
@@ -448,7 +441,6 @@
         'sidebar',
         'markdown',
         'promptbar',
-        'settings',
       ])),
     },
   };
