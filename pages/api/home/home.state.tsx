import { Conversation, Message } from "@/types/chat";
import { ErrorMessage } from "@/types/error";
import { FolderInterface } from "@/types/folder";
import { OpenAIModel, OpenAIModelID } from "@/types/openai";
import { PluginKey } from "@/types/plugin";
import { Prompt } from "@/types/prompt";
import { User } from "@/types/user";
import { SupabaseClient } from "@supabase/supabase-js";

export interface HomeInitialState {
  apiKey: string;
  pluginKeys: PluginKey[];
  loading: boolean;
  lightMode: "light" | "dark";
  messageIsStreaming: boolean;
  modelError: ErrorMessage | null;
  models: OpenAIModel[];
  folders: FolderInterface[];
  conversations: Conversation[];
  selectedConversation: Conversation | undefined;
  currentMessage: Message | undefined;
  prompts: Prompt[];
  temperature: number;
  showChatbar: boolean;
  showPromptbar: boolean;
  currentFolder: FolderInterface | undefined;
  messageError: boolean;
  searchTerm: string;
  defaultModelId: OpenAIModelID | undefined;
  serverSideApiKeyIsSet: boolean;
  serverSidePluginKeysSet: boolean;
  outputLanguage: string;

  // Supabase / Cloud Sync
  supabaseClient: SupabaseClient | null;
  conversationLastSyncAt: number | null;
  conversationLastUpdatedAt: number | null;
  forceSyncConversation: boolean;
  syncingConversation: boolean;
  syncSuccess: boolean | null; // null = not yet synced

  // User Auth
  showLoginSignUpModel: boolean;
  showProfileModel: boolean;
  showUsageModel: boolean;
  showSurveyModel: boolean;
  user: User | null;
  isPaidUser: boolean;
<<<<<<< HEAD
  isSurveyFilled: boolean;
=======

  // Text to Speech
  currentSpeechId: null | string;
  speechToken: null | string;
  speechRegion: null | string;
  isPlaying: boolean;
  isLoading: boolean;
>>>>>>> fa34d218
}

export const initialState: HomeInitialState = {
  apiKey: "",
  loading: false,
  pluginKeys: [],
  lightMode: "dark",
  messageIsStreaming: false,
  modelError: null,
  models: [],
  folders: [],
  conversations: [],
  selectedConversation: undefined,
  currentMessage: undefined,
  prompts: [],
  temperature: 1,
  showPromptbar: false,
  showChatbar: true,
  currentFolder: undefined,
  messageError: false,
  searchTerm: "",
  defaultModelId: undefined,
  serverSideApiKeyIsSet: false,
  serverSidePluginKeysSet: false,
  outputLanguage: "",

  // Supabase / Cloud Sync
  supabaseClient: null,
  conversationLastSyncAt: null,
  conversationLastUpdatedAt: null,
  forceSyncConversation: true, // Sync on first load
  syncingConversation: false,
  syncSuccess: null,

  // User Auth
  showLoginSignUpModel: false,
  showProfileModel: false,
  showUsageModel: false,
  showSurveyModel: false,
  user: null,
  isPaidUser: false,
<<<<<<< HEAD
  isSurveyFilled: false,
=======

  // Text to Speech
  currentSpeechId: null,
  speechToken: null,
  speechRegion: null,
  isPlaying: false,
  isLoading: false,
>>>>>>> fa34d218
};<|MERGE_RESOLUTION|>--- conflicted
+++ resolved
@@ -46,9 +46,7 @@
   showSurveyModel: boolean;
   user: User | null;
   isPaidUser: boolean;
-<<<<<<< HEAD
   isSurveyFilled: boolean;
-=======
 
   // Text to Speech
   currentSpeechId: null | string;
@@ -56,7 +54,6 @@
   speechRegion: null | string;
   isPlaying: boolean;
   isLoading: boolean;
->>>>>>> fa34d218
 }
 
 export const initialState: HomeInitialState = {
@@ -98,9 +95,7 @@
   showSurveyModel: false,
   user: null,
   isPaidUser: false,
-<<<<<<< HEAD
   isSurveyFilled: false,
-=======
 
   // Text to Speech
   currentSpeechId: null,
@@ -108,5 +103,4 @@
   speechRegion: null,
   isPlaying: false,
   isLoading: false,
->>>>>>> fa34d218
 };