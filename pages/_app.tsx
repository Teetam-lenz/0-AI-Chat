import { Toaster } from 'react-hot-toast';
import { QueryClient, QueryClientProvider } from 'react-query';

import { appWithTranslation } from 'next-i18next';
import type { AppProps } from 'next/app';
import { Inter } from 'next/font/google';
import { SessionProvider } from "next-auth/react"
import { Session } from "next-auth";

import '@/styles/globals.css';

<<<<<<< HEAD

=======
import { SessionProvider } from "next-auth/react"
import { Session } from "next-auth";
>>>>>>> e2753caa

const inter = Inter({ subsets: ['latin'] });

function App({ Component, pageProps }: AppProps<{session: Session;}>) {
  const queryClient = new QueryClient();

  return (
<<<<<<< HEAD
  <SessionProvider
    session={pageProps.session}
  >
=======
    <SessionProvider
      session={pageProps.session}
    >
>>>>>>> e2753caa
    <div className={inter.className}>
      <Toaster />
      <QueryClientProvider client={queryClient}>
        <Component {...pageProps} />
      </QueryClientProvider>
    </div>
    </SessionProvider>
  );
}

export default appWithTranslation(App);<|MERGE_RESOLUTION|>--- conflicted
+++ resolved
@@ -9,12 +9,8 @@
 
 import '@/styles/globals.css';
 
-<<<<<<< HEAD
-
-=======
 import { SessionProvider } from "next-auth/react"
 import { Session } from "next-auth";
->>>>>>> e2753caa
 
 const inter = Inter({ subsets: ['latin'] });
 
@@ -22,15 +18,9 @@
   const queryClient = new QueryClient();
 
   return (
-<<<<<<< HEAD
   <SessionProvider
     session={pageProps.session}
   >
-=======
-    <SessionProvider
-      session={pageProps.session}
-    >
->>>>>>> e2753caa
     <div className={inter.className}>
       <Toaster />
       <QueryClientProvider client={queryClient}>
