import { Chat } from "@/components/Chat/Chat";
import { Navbar } from "@/components/Mobile/Navbar";
import { Sidebar } from "@/components/Sidebar/Sidebar";
import { Conversation, Message, OpenAIModel, OpenAIModelID, OpenAIModels } from "@/types";
import { cleanConversationHistory, cleanSelectedConversation } from "@/utils/app";
import { IconArrowBarLeft, IconArrowBarRight } from "@tabler/icons-react";
import Head from "next/head";
import { useEffect, useState } from "react";

export default function Home() {
  const [conversations, setConversations] = useState<Conversation[]>([]);
  const [selectedConversation, setSelectedConversation] = useState<Conversation>();
  const [loading, setLoading] = useState<boolean>(false);
  const [models, setModels] = useState<OpenAIModel[]>([]);
  const [lightMode, setLightMode] = useState<"dark" | "light">("dark");
  const [messageIsStreaming, setMessageIsStreaming] = useState<boolean>(false);
  const [showSidebar, setShowSidebar] = useState<boolean>(true);
  const [apiKey, setApiKey] = useState<string>("");
  const [error, setError] = useState<boolean>(false);

  const handleSend = async (message: Message) => {
    if (selectedConversation) {
      let updatedConversation: Conversation = {
        ...selectedConversation,
        messages: [...selectedConversation.messages, message]
      };

      setSelectedConversation(updatedConversation);
      setLoading(true);
      setMessageIsStreaming(true);
      setError(false);

      const response = await fetch("/api/chat", {
        method: "POST",
        headers: {
          "Content-Type": "application/json"
        },
        body: JSON.stringify({
          model: updatedConversation.model,
          messages: updatedConversation.messages,
          key: apiKey
        })
      });

      if (!response.ok) {
        setLoading(false);
        setMessageIsStreaming(false);
        setError(true);
        return;
      }

      const data = response.body;

      if (!data) {
        setLoading(false);
        setMessageIsStreaming(false);
<<<<<<< HEAD
        setError(true);

=======
>>>>>>> a0751994
        return;
      }

      setLoading(false);

      const reader = data.getReader();
      const decoder = new TextDecoder();
      let done = false;
      let isFirst = true;
      let text = "";

      while (!done) {
        const { value, done: doneReading } = await reader.read();
        done = doneReading;
        const chunkValue = decoder.decode(value);

        text += chunkValue;

        if (isFirst) {
          isFirst = false;
          const updatedMessages: Message[] = [...updatedConversation.messages, { role: "assistant", content: chunkValue }];

          updatedConversation = {
            ...updatedConversation,
            messages: updatedMessages
          };

          setSelectedConversation(updatedConversation);
        } else {
          const updatedMessages: Message[] = updatedConversation.messages.map((message, index) => {
            if (index === updatedConversation.messages.length - 1) {
              return {
                ...message,
                content: text
              };
            }

            return message;
          });

          updatedConversation = {
            ...updatedConversation,
            messages: updatedMessages
          };

          setSelectedConversation(updatedConversation);
        }
      }

      localStorage.setItem("selectedConversation", JSON.stringify(updatedConversation));

      const updatedConversations: Conversation[] = conversations.map((conversation) => {
        if (conversation.id === selectedConversation.id) {
          return updatedConversation;
        }

        return conversation;
      });

      if (updatedConversations.length === 0) {
        updatedConversations.push(updatedConversation);
      }

      setConversations(updatedConversations);

      localStorage.setItem("conversationHistory", JSON.stringify(updatedConversations));

      setMessageIsStreaming(false);
    }
  };

  const handleLightMode = (mode: "dark" | "light") => {
    setLightMode(mode);
    localStorage.setItem("theme", mode);
  };

  const handleRenameConversation = (conversation: Conversation, name: string) => {
    const updatedConversation = {
      ...conversation,
      name
    };

    const updatedConversations = conversations.map((c) => {
      if (c.id === updatedConversation.id) {
        return updatedConversation;
      }

      return c;
    });

    setConversations(updatedConversations);
    localStorage.setItem("conversationHistory", JSON.stringify(updatedConversations));

    setSelectedConversation(updatedConversation);
    localStorage.setItem("selectedConversation", JSON.stringify(updatedConversation));
  };

  const handleChangeModel = (conversation: Conversation, model: OpenAIModel) => {
    const updatedConversation = {
      ...conversation,
      model
    };

    const updatedConversations = conversations.map((c) => {
      if (c.id === updatedConversation.id) {
        return updatedConversation;
      }

      return c;
    });

    setConversations(updatedConversations);
    localStorage.setItem("conversationHistory", JSON.stringify(updatedConversations));

    setSelectedConversation(updatedConversation);
    localStorage.setItem("selectedConversation", JSON.stringify(updatedConversation));
  };

  const handleNewConversation = () => {
    const lastConversation = conversations[conversations.length - 1];

    const newConversation: Conversation = {
      id: lastConversation ? lastConversation.id + 1 : 1,
      name: `Conversation ${lastConversation ? lastConversation.id + 1 : 1}`,
      messages: [],
      model: OpenAIModels[OpenAIModelID.GPT_3_5]
    };

    const updatedConversations = [...conversations, newConversation];
    setConversations(updatedConversations);
    localStorage.setItem("conversationHistory", JSON.stringify(updatedConversations));

    setSelectedConversation(newConversation);
    localStorage.setItem("selectedConversation", JSON.stringify(newConversation));

    setLoading(false);
  };

  const handleSelectConversation = (conversation: Conversation) => {
    setSelectedConversation(conversation);
    localStorage.setItem("selectedConversation", JSON.stringify(conversation));
  };

  const handleDeleteConversation = (conversation: Conversation) => {
    const updatedConversations = conversations.filter((c) => c.id !== conversation.id);
    setConversations(updatedConversations);
    localStorage.setItem("conversationHistory", JSON.stringify(updatedConversations));

    if (updatedConversations.length > 0) {
      setSelectedConversation(updatedConversations[updatedConversations.length - 1]);
      localStorage.setItem("selectedConversation", JSON.stringify(updatedConversations[updatedConversations.length - 1]));
    } else {
      setSelectedConversation({
        id: 1,
        name: "New conversation",
        messages: [],
        model: OpenAIModels[OpenAIModelID.GPT_3_5]
      });
      localStorage.removeItem("selectedConversation");
    }
  };

  const handleApiKeyChange = (apiKey: string) => {
    setApiKey(apiKey);
    localStorage.setItem("apiKey", apiKey);
  };

<<<<<<< HEAD
  const fetchModels = async () => {
=======
  const fetchModels = async (key: string) => {
>>>>>>> a0751994
    setLoading(true);

    const response = await fetch("/api/models", {
      method: "POST",
      headers: {
        "Content-Type": "application/json"
      },
      body: JSON.stringify({
<<<<<<< HEAD
        key: apiKey
=======
        key
>>>>>>> a0751994
      })
    });
    const data = await response.json();

    if (data) {
      setModels(data);
    }

    setLoading(false);
  };

  useEffect(() => {
    const theme = localStorage.getItem("theme");
    if (theme) {
      setLightMode(theme as "dark" | "light");
    }

    const apiKey = localStorage.getItem("apiKey") || "";
    if (apiKey) {
      setApiKey(apiKey);
    }

    if (window.innerWidth < 640) {
      setShowSidebar(false);
    }

    const conversationHistory = localStorage.getItem("conversationHistory");
    if (conversationHistory) {
      const parsedConversationHistory: Conversation[] = JSON.parse(conversationHistory);
      const cleanedConversationHistory = cleanConversationHistory(parsedConversationHistory);
      setConversations(cleanedConversationHistory);
    }

    const selectedConversation = localStorage.getItem("selectedConversation");
    if (selectedConversation) {
      const parsedSelectedConversation: Conversation = JSON.parse(selectedConversation);
      const cleanedSelectedConversation = cleanSelectedConversation(parsedSelectedConversation);
      setSelectedConversation(cleanedSelectedConversation);
    } else {
      setSelectedConversation({
        id: 1,
        name: "New conversation",
        messages: [],
        model: OpenAIModels[OpenAIModelID.GPT_3_5]
      });
    }

<<<<<<< HEAD
    fetchModels();
=======
    fetchModels(apiKey);
>>>>>>> a0751994
  }, []);

  return (
    <>
      <Head>
        <title>Chatbot UI</title>
        <meta
          name="description"
          content="ChatGPT but better."
        />
        <meta
          name="viewport"
          content="width=device-width, initial-scale=1"
        />
        <link
          rel="icon"
          href="/favicon.ico"
        />
      </Head>
      {selectedConversation && (
        <div className={`flex flex-col h-screen w-screen text-white ${lightMode}`}>
          <div className="sm:hidden w-full fixed top-0">
            <Navbar
              selectedConversation={selectedConversation}
              onNewConversation={handleNewConversation}
            />
          </div>

          <div className="flex h-full w-full pt-[48px] sm:pt-0">
            {showSidebar ? (
              <>
                <Sidebar
                  loading={messageIsStreaming}
                  conversations={conversations}
                  lightMode={lightMode}
                  selectedConversation={selectedConversation}
                  apiKey={apiKey}
                  onToggleLightMode={handleLightMode}
                  onNewConversation={handleNewConversation}
                  onSelectConversation={handleSelectConversation}
                  onDeleteConversation={handleDeleteConversation}
                  onToggleSidebar={() => setShowSidebar(!showSidebar)}
                  onRenameConversation={handleRenameConversation}
                  onApiKeyChange={handleApiKeyChange}
                />

                <IconArrowBarLeft
                  className="fixed top-2.5 left-4 sm:top-1 sm:left-4 sm:text-neutral-700 dark:text-white cursor-pointer hover:text-gray-400 dark:hover:text-gray-300 h-7 w-7 sm:h-8 sm:w-8 sm:hidden"
                  onClick={() => setShowSidebar(!showSidebar)}
                />
              </>
            ) : (
              <IconArrowBarRight
                className="fixed top-2.5 left-4 sm:top-1.5 sm:left-4 sm:text-neutral-700 dark:text-white cursor-pointer hover:text-gray-400 dark:hover:text-gray-300 h-7 w-7 sm:h-8 sm:w-8"
                onClick={() => setShowSidebar(!showSidebar)}
              />
            )}

            <Chat
              conversation={selectedConversation}
              messageIsStreaming={messageIsStreaming}
<<<<<<< HEAD
              error={error}
=======
>>>>>>> a0751994
              models={models}
              loading={loading}
              lightMode={lightMode}
              onSend={handleSend}
              onModelChange={handleChangeModel}
            />
          </div>
        </div>
      )}
    </>
  );
}<|MERGE_RESOLUTION|>--- conflicted
+++ resolved
@@ -12,6 +12,7 @@
   const [selectedConversation, setSelectedConversation] = useState<Conversation>();
   const [loading, setLoading] = useState<boolean>(false);
   const [models, setModels] = useState<OpenAIModel[]>([]);
+  const [models, setModels] = useState<OpenAIModel[]>([]);
   const [lightMode, setLightMode] = useState<"dark" | "light">("dark");
   const [messageIsStreaming, setMessageIsStreaming] = useState<boolean>(false);
   const [showSidebar, setShowSidebar] = useState<boolean>(true);
@@ -37,6 +38,7 @@
         },
         body: JSON.stringify({
           model: updatedConversation.model,
+          model: updatedConversation.model,
           messages: updatedConversation.messages,
           key: apiKey
         })
@@ -54,11 +56,8 @@
       if (!data) {
         setLoading(false);
         setMessageIsStreaming(false);
-<<<<<<< HEAD
         setError(true);
 
-=======
->>>>>>> a0751994
         return;
       }
 
@@ -177,12 +176,35 @@
     localStorage.setItem("selectedConversation", JSON.stringify(updatedConversation));
   };
 
+  const handleChangeModel = (conversation: Conversation, model: OpenAIModel) => {
+    const updatedConversation = {
+      ...conversation,
+      model
+    };
+
+    const updatedConversations = conversations.map((c) => {
+      if (c.id === updatedConversation.id) {
+        return updatedConversation;
+      }
+
+      return c;
+    });
+
+    setConversations(updatedConversations);
+    localStorage.setItem("conversationHistory", JSON.stringify(updatedConversations));
+
+    setSelectedConversation(updatedConversation);
+    localStorage.setItem("selectedConversation", JSON.stringify(updatedConversation));
+  };
+
   const handleNewConversation = () => {
     const lastConversation = conversations[conversations.length - 1];
 
     const newConversation: Conversation = {
       id: lastConversation ? lastConversation.id + 1 : 1,
       name: `Conversation ${lastConversation ? lastConversation.id + 1 : 1}`,
+      messages: [],
+      model: OpenAIModels[OpenAIModelID.GPT_3_5]
       messages: [],
       model: OpenAIModels[OpenAIModelID.GPT_3_5]
     };
@@ -216,6 +238,8 @@
         name: "New conversation",
         messages: [],
         model: OpenAIModels[OpenAIModelID.GPT_3_5]
+        messages: [],
+        model: OpenAIModels[OpenAIModelID.GPT_3_5]
       });
       localStorage.removeItem("selectedConversation");
     }
@@ -226,11 +250,7 @@
     localStorage.setItem("apiKey", apiKey);
   };
 
-<<<<<<< HEAD
-  const fetchModels = async () => {
-=======
   const fetchModels = async (key: string) => {
->>>>>>> a0751994
     setLoading(true);
 
     const response = await fetch("/api/models", {
@@ -239,11 +259,28 @@
         "Content-Type": "application/json"
       },
       body: JSON.stringify({
-<<<<<<< HEAD
+        key
+      })
+    });
+    const data = await response.json();
+
+    if (data) {
+      setModels(data);
+    }
+
+    setLoading(false);
+  };
+
+  const fetchModels = async () => {
+    setLoading(true);
+
+    const response = await fetch("/api/models", {
+      method: "POST",
+      headers: {
+        "Content-Type": "application/json"
+      },
+      body: JSON.stringify({
         key: apiKey
-=======
-        key
->>>>>>> a0751994
       })
     });
     const data = await response.json();
@@ -275,10 +312,16 @@
       const parsedConversationHistory: Conversation[] = JSON.parse(conversationHistory);
       const cleanedConversationHistory = cleanConversationHistory(parsedConversationHistory);
       setConversations(cleanedConversationHistory);
+      const parsedConversationHistory: Conversation[] = JSON.parse(conversationHistory);
+      const cleanedConversationHistory = cleanConversationHistory(parsedConversationHistory);
+      setConversations(cleanedConversationHistory);
     }
 
     const selectedConversation = localStorage.getItem("selectedConversation");
     if (selectedConversation) {
+      const parsedSelectedConversation: Conversation = JSON.parse(selectedConversation);
+      const cleanedSelectedConversation = cleanSelectedConversation(parsedSelectedConversation);
+      setSelectedConversation(cleanedSelectedConversation);
       const parsedSelectedConversation: Conversation = JSON.parse(selectedConversation);
       const cleanedSelectedConversation = cleanSelectedConversation(parsedSelectedConversation);
       setSelectedConversation(cleanedSelectedConversation);
@@ -288,14 +331,14 @@
         name: "New conversation",
         messages: [],
         model: OpenAIModels[OpenAIModelID.GPT_3_5]
+        messages: [],
+        model: OpenAIModels[OpenAIModelID.GPT_3_5]
       });
     }
 
-<<<<<<< HEAD
+    fetchModels(apiKey);
+
     fetchModels();
-=======
-    fetchModels(apiKey);
->>>>>>> a0751994
   }, []);
 
   return (
@@ -356,15 +399,14 @@
 
             <Chat
               conversation={selectedConversation}
+              conversation={selectedConversation}
               messageIsStreaming={messageIsStreaming}
-<<<<<<< HEAD
               error={error}
-=======
->>>>>>> a0751994
               models={models}
               loading={loading}
               lightMode={lightMode}
               onSend={handleSend}
+              onModelChange={handleChangeModel}
               onModelChange={handleChangeModel}
             />
           </div>
