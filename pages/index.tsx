import { Chat } from '@/components/Chat/Chat';
import { Chatbar } from '@/components/Chatbar/Chatbar';
import { Navbar } from '@/components/Mobile/Navbar';
import { Promptbar } from '@/components/Promptbar/Promptbar';
import { ChatBody, Conversation, Message } from '@/types/chat';
import { KeyValuePair } from '@/types/data';
import { ErrorMessage } from '@/types/error';
import { LatestExportFormat, SupportedExportFormats } from '@/types/export';
import { Folder, FolderType } from '@/types/folder';
<<<<<<< HEAD
import { OpenAIModel, OpenAIModelID, OpenAIModels } from '@/types/openai';
import { dummyPlugins, Plugin } from '@/types/plugin';
=======
import {
  fallbackModelID,
  OpenAIModel,
  OpenAIModelID,
  OpenAIModels,
} from '@/types/openai';
>>>>>>> 5cdd3e56
import { Prompt } from '@/types/prompt';
import {
  cleanConversationHistory,
  cleanSelectedConversation,
} from '@/utils/app/clean';
import { DEFAULT_SYSTEM_PROMPT } from '@/utils/app/const';
import {
  saveConversation,
  saveConversations,
  updateConversation,
} from '@/utils/app/conversation';
import { saveFolders } from '@/utils/app/folders';
import { exportData, importData } from '@/utils/app/importExport';
import { savePrompts } from '@/utils/app/prompts';
import { IconArrowBarLeft, IconArrowBarRight } from '@tabler/icons-react';
import { GetServerSideProps } from 'next';
import { useTranslation } from 'next-i18next';
import { serverSideTranslations } from 'next-i18next/serverSideTranslations';
import Head from 'next/head';
import { useCallback, useEffect, useRef, useState } from 'react';
import { v4 as uuidv4 } from 'uuid';

interface HomeProps {
  serverSideApiKeyIsSet: boolean;
  defaultModelId: OpenAIModelID;
}

const Home: React.FC<HomeProps> = ({
  serverSideApiKeyIsSet,
  defaultModelId,
}) => {
  const { t } = useTranslation('chat');

  // STATE ----------------------------------------------

  const [apiKey, setApiKey] = useState<string>('');
  const [loading, setLoading] = useState<boolean>(false);
  const [lightMode, setLightMode] = useState<'dark' | 'light'>('dark');
  const [messageIsStreaming, setMessageIsStreaming] = useState<boolean>(false);

  const [modelError, setModelError] = useState<ErrorMessage | null>(null);

  const [models, setModels] = useState<OpenAIModel[]>([]);

  const [folders, setFolders] = useState<Folder[]>([]);

  const [conversations, setConversations] = useState<Conversation[]>([]);
  const [selectedConversation, setSelectedConversation] =
    useState<Conversation>();
  const [currentMessage, setCurrentMessage] = useState<Message>();

  const [showSidebar, setShowSidebar] = useState<boolean>(true);

  const [prompts, setPrompts] = useState<Prompt[]>([]);
  const [showPromptbar, setShowPromptbar] = useState<boolean>(true);

  const [plugins, setPlugins] = useState<Plugin[]>([...dummyPlugins]);
  //@colin
  // plugins todo
  // - we also need a way to handle installing new plugins
  // - we should create a plugin 'model' which is just a toolformer prompt wrapper i think?
  // - we need to implement an auth flow for plugins
  // - we need to implement a way to handle plugin settings
  // - we need to implement custom ui for plugins

  // REFS ----------------------------------------------

  const stopConversationRef = useRef<boolean>(false);

  // FETCH RESPONSE ----------------------------------------------

  const handleSend = useCallback(
    async (message: Message, deleteCount = 0) => {
      if (selectedConversation) {
        let updatedConversation: Conversation;

        if (deleteCount) {
          const updatedMessages = [...selectedConversation.messages];
          for (let i = 0; i < deleteCount; i++) {
            updatedMessages.pop();
          }

          updatedConversation = {
            ...selectedConversation,
            messages: [...updatedMessages, message],
          };
        } else {
          updatedConversation = {
            ...selectedConversation,
            messages: [...selectedConversation.messages, message],
          };
        }

        setSelectedConversation(updatedConversation);
        setLoading(true);
        setMessageIsStreaming(true);

        const chatBody: ChatBody = {
          model: updatedConversation.model,
          messages: updatedConversation.messages,
          key: apiKey,
          prompt: updatedConversation.prompt,
        };

        const controller = new AbortController();
        const response = await fetch('/api/chat', {
          method: 'POST',
          headers: {
            'Content-Type': 'application/json',
          },
          signal: controller.signal,
          body: JSON.stringify(chatBody),
        });

        if (!response.ok) {
          setLoading(false);
          setMessageIsStreaming(false);
          return;
        }

        const data = response.body;

        if (!data) {
          setLoading(false);
          setMessageIsStreaming(false);
          return;
        }

        if (updatedConversation.messages.length === 1) {
          const { content } = message;
          const customName =
            content.length > 30 ? content.substring(0, 30) + '...' : content;

          updatedConversation = {
            ...updatedConversation,
            name: customName,
          };
        }

        setLoading(false);

        const reader = data.getReader();
        const decoder = new TextDecoder();
        let done = false;
        let isFirst = true;
        let text = '';

        while (!done) {
          if (stopConversationRef.current === true) {
            controller.abort();
            done = true;
            break;
          }
          const { value, done: doneReading } = await reader.read();
          done = doneReading;
          const chunkValue = decoder.decode(value);

          text += chunkValue;

          if (isFirst) {
            isFirst = false;
            const updatedMessages: Message[] = [
              ...updatedConversation.messages,
              { role: 'assistant', content: chunkValue },
            ];

            updatedConversation = {
              ...updatedConversation,
              messages: updatedMessages,
            };

            setSelectedConversation(updatedConversation);
          } else {
            const updatedMessages: Message[] = updatedConversation.messages.map(
              (message, index) => {
                if (index === updatedConversation.messages.length - 1) {
                  return {
                    ...message,
                    content: text,
                  };
                }

                return message;
              },
            );

            updatedConversation = {
              ...updatedConversation,
              messages: updatedMessages,
            };

            setSelectedConversation(updatedConversation);
          }
        }

        saveConversation(updatedConversation);

        const updatedConversations: Conversation[] = conversations.map(
          (conversation) => {
            if (conversation.id === selectedConversation.id) {
              return updatedConversation;
            }

            return conversation;
          },
        );

        if (updatedConversations.length === 0) {
          updatedConversations.push(updatedConversation);
        }

        setConversations(updatedConversations);

        saveConversations(updatedConversations);

        setMessageIsStreaming(false);
      }
    },
    [apiKey, conversations, selectedConversation],
  );

  // FETCH MODELS ----------------------------------------------

  const fetchModels = useCallback(
    async (key: string) => {
      const error = {
        title: t('Error fetching models.'),
        code: null,
        messageLines: [
          t(
            'Make sure your OpenAI API key is set in the bottom left of the sidebar.',
          ),
          t('If you completed this step, OpenAI may be experiencing issues.'),
        ],
      } as ErrorMessage;

      const response = await fetch('/api/models', {
        method: 'POST',
        headers: {
          'Content-Type': 'application/json',
        },
        body: JSON.stringify({
          key,
        }),
      });

<<<<<<< HEAD
      if (!response.ok) {
        try {
          const data = await response.json();
          Object.assign(error, {
            code: data.error?.code,
            messageLines: [data.error?.message],
          });
        } catch (e) {}
        setModelError(error);
        return;
      }
=======
    if (!response.ok) {
      try {
        const data = await response.json();
        Object.assign(error, {
          code: data.error?.code,
          messageLines: [data.error?.message],
        });
      } catch (e) { }
      setModelError(error);
      return;
    }
>>>>>>> 5cdd3e56

      const data = await response.json();

      if (!data) {
        setModelError(error);
        return;
      }

      setModels(data);
      setModelError(null);
    },
    [t],
  );

  // BASIC HANDLERS --------------------------------------------

  const handleLightMode = (mode: 'dark' | 'light') => {
    setLightMode(mode);
    localStorage.setItem('theme', mode);
  };

  const handleApiKeyChange = (apiKey: string) => {
    setApiKey(apiKey);
    localStorage.setItem('apiKey', apiKey);
  };

  const handleToggleChatbar = () => {
    setShowSidebar(!showSidebar);
    localStorage.setItem('showChatbar', JSON.stringify(!showSidebar));
  };

  const handleTogglePromptbar = () => {
    setShowPromptbar(!showPromptbar);
    localStorage.setItem('showPromptbar', JSON.stringify(!showPromptbar));
  };

  const handleExportData = () => {
    exportData();
  };

  const handleImportConversations = (data: SupportedExportFormats) => {
    const { history, folders }: LatestExportFormat = importData(data);

    setConversations(history);
    setSelectedConversation(history[history.length - 1]);
    setFolders(folders);
  };

  const handleSelectConversation = (conversation: Conversation) => {
    setSelectedConversation(conversation);
    saveConversation(conversation);
  };

  // PLUGIN OPERATIONS --------------------------------------------

  const handleInstallPlugin = (plugin: Plugin) => {
    // update the plugin in the list of installed plugins
    setPlugins((prev) => {
      const updatedInstalledPlugins = prev.map((p) => {
        if (p.id === plugin.id) {
          return {
            ...p,
            installed: true,
          };
        }

        return p;
      });

      savePlugins(updatedInstalledPlugins);

      return updatedInstalledPlugins;
    });
  };

  // add a plugin to the list
  const handleAddPlugin = (plugin: Plugin) => {
    setPlugins((prev) => {
      const updatedPlugins = [...prev, plugin];
      savePlugins(updatedPlugins);
      return updatedPlugins;
    });
  };

  const savePlugins = (plugins: Plugin[]) => {
    localStorage.setItem('plugins', JSON.stringify(plugins));
  };

  // FOLDER OPERATIONS  --------------------------------------------

  const handleCreateFolder = (name: string, type: FolderType) => {
    const newFolder: Folder = {
      id: uuidv4(),
      name,
      type,
    };

    const updatedFolders = [...folders, newFolder];

    setFolders(updatedFolders);
    saveFolders(updatedFolders);
  };

  const handleDeleteFolder = (folderId: string) => {
    const updatedFolders = folders.filter((f) => f.id !== folderId);
    setFolders(updatedFolders);
    saveFolders(updatedFolders);

    const updatedConversations: Conversation[] = conversations.map((c) => {
      if (c.folderId === folderId) {
        return {
          ...c,
          folderId: null,
        };
      }

      return c;
    });
    setConversations(updatedConversations);
    saveConversations(updatedConversations);

    const updatedPrompts: Prompt[] = prompts.map((p) => {
      if (p.folderId === folderId) {
        return {
          ...p,
          folderId: null,
        };
      }

      return p;
    });
    setPrompts(updatedPrompts);
    savePrompts(updatedPrompts);
  };

  const handleUpdateFolder = (folderId: string, name: string) => {
    const updatedFolders = folders.map((f) => {
      if (f.id === folderId) {
        return {
          ...f,
          name,
        };
      }

      return f;
    });

    setFolders(updatedFolders);
    saveFolders(updatedFolders);
  };

  // CONVERSATION OPERATIONS  --------------------------------------------

  const handleNewConversation = () => {
    const lastConversation = conversations[conversations.length - 1];

    const newConversation: Conversation = {
      id: uuidv4(),
      name: `${t('New Conversation')}`,
      messages: [],
      model: lastConversation?.model || defaultModelId,
      prompt: DEFAULT_SYSTEM_PROMPT,
      folderId: null,
    };

    const updatedConversations = [...conversations, newConversation];

    setSelectedConversation(newConversation);
    setConversations(updatedConversations);

    saveConversation(newConversation);
    saveConversations(updatedConversations);

    setLoading(false);
  };

  const handleDeleteConversation = (conversation: Conversation) => {
    const updatedConversations = conversations.filter(
      (c) => c.id !== conversation.id,
    );
    setConversations(updatedConversations);
    saveConversations(updatedConversations);

    if (updatedConversations.length > 0) {
      setSelectedConversation(
        updatedConversations[updatedConversations.length - 1],
      );
      saveConversation(updatedConversations[updatedConversations.length - 1]);
    } else {
      setSelectedConversation({
        id: uuidv4(),
        name: 'New conversation',
        messages: [],
        model: OpenAIModels[defaultModelId],
        prompt: DEFAULT_SYSTEM_PROMPT,
        folderId: null,
      });
      localStorage.removeItem('selectedConversation');
    }
  };

  const handleUpdateConversation = (
    conversation: Conversation,
    data: KeyValuePair,
  ) => {
    const updatedConversation = {
      ...conversation,
      [data.key]: data.value,
    };

    const { single, all } = updateConversation(
      updatedConversation,
      conversations,
    );

    setSelectedConversation(single);
    setConversations(all);
  };

  const handleClearConversations = () => {
    setConversations([]);
    localStorage.removeItem('conversationHistory');

    setSelectedConversation({
      id: uuidv4(),
      name: 'New conversation',
      messages: [],
      model: OpenAIModels[defaultModelId],
      prompt: DEFAULT_SYSTEM_PROMPT,
      folderId: null,
    });
    localStorage.removeItem('selectedConversation');

    const updatedFolders = folders.filter((f) => f.type !== 'chat');
    setFolders(updatedFolders);
    saveFolders(updatedFolders);
  };

  const handleEditMessage = (message: Message, messageIndex: number) => {
    if (selectedConversation) {
      const updatedMessages = selectedConversation.messages
        .map((m, i) => {
          if (i < messageIndex) {
            return m;
          }
        })
        .filter((m) => m) as Message[];

      const updatedConversation = {
        ...selectedConversation,
        messages: updatedMessages,
      };

      const { single, all } = updateConversation(
        updatedConversation,
        conversations,
      );

      setSelectedConversation(single);
      setConversations(all);

      setCurrentMessage(message);
    }
  };

  // PROMPT OPERATIONS --------------------------------------------

  const handleCreatePrompt = () => {
    const lastPrompt = prompts[prompts.length - 1];

    const newPrompt: Prompt = {
      id: uuidv4(),
      name: `Prompt ${prompts.length + 1}`,
      description: '',
      content: '',
      model: OpenAIModels[defaultModelId],
      folderId: null,
    };

    const updatedPrompts = [...prompts, newPrompt];

    setPrompts(updatedPrompts);
    savePrompts(updatedPrompts);
  };

  const handleUpdatePrompt = (prompt: Prompt) => {
    const updatedPrompts = prompts.map((p) => {
      if (p.id === prompt.id) {
        return prompt;
      }

      return p;
    });

    setPrompts(updatedPrompts);
    savePrompts(updatedPrompts);
  };

  const handleDeletePrompt = (prompt: Prompt) => {
    const updatedPrompts = prompts.filter((p) => p.id !== prompt.id);
    setPrompts(updatedPrompts);
    savePrompts(updatedPrompts);
  };

  const handleCreatePromptFolder = (name: string) => { };

  // EFFECTS  --------------------------------------------

  useEffect(() => {
    if (currentMessage) {
      handleSend(currentMessage);
      setCurrentMessage(undefined);
    }
  }, [currentMessage, fetchModels, handleSend]);

  useEffect(() => {
    if (window.innerWidth < 640) {
      setShowSidebar(false);
    }
  }, [selectedConversation]);

  useEffect(() => {
    if (apiKey) {
      fetchModels(apiKey);
    }
  }, [apiKey, fetchModels]);

  // ON LOAD --------------------------------------------

  useEffect(() => {
    const theme = localStorage.getItem('theme');
    if (theme) {
      setLightMode(theme as 'dark' | 'light');
    }

    const apiKey = localStorage.getItem('apiKey');
    if (apiKey) {
      setApiKey(apiKey);
      fetchModels(apiKey);
    } else if (serverSideApiKeyIsSet) {
      fetchModels('');
    }

    if (window.innerWidth < 640) {
      setShowSidebar(false);
    }

    const showChatbar = localStorage.getItem('showChatbar');
    if (showChatbar) {
      setShowSidebar(showChatbar === 'true');
    }

    const showPromptbar = localStorage.getItem('showPromptbar');
    if (showPromptbar) {
      setShowPromptbar(showPromptbar === 'true');
    }

    const folders = localStorage.getItem('folders');
    if (folders) {
      setFolders(JSON.parse(folders));
    }

    const prompts = localStorage.getItem('prompts');
    if (prompts) {
      setPrompts(JSON.parse(prompts));
    }

    const conversationHistory = localStorage.getItem('conversationHistory');
    if (conversationHistory) {
      const parsedConversationHistory: Conversation[] =
        JSON.parse(conversationHistory);
      const cleanedConversationHistory = cleanConversationHistory(
        parsedConversationHistory,
      );
      setConversations(cleanedConversationHistory);
    }

    const selectedConversation = localStorage.getItem('selectedConversation');
    if (selectedConversation) {
      const parsedSelectedConversation: Conversation =
        JSON.parse(selectedConversation);
      const cleanedSelectedConversation = cleanSelectedConversation(
        parsedSelectedConversation,
      );
      setSelectedConversation(cleanedSelectedConversation);
    } else {
      setSelectedConversation({
        id: uuidv4(),
        name: 'New conversation',
        messages: [],
        model: OpenAIModels[defaultModelId],
        prompt: DEFAULT_SYSTEM_PROMPT,
        folderId: null,
      });
    }

    // load plugins
    const plugins = localStorage.getItem('plugins');
    if (plugins) {
      setPlugins(JSON.parse(plugins));
    }
  }, [serverSideApiKeyIsSet, fetchModels]);

  return (
    <>
      <Head>
        <title>Chatbot UI</title>
        <meta name="description" content="ChatGPT but better." />
        <meta
          name="viewport"
          content="height=device-height ,width=device-width, initial-scale=1, user-scalable=no"
        />
        <link rel="icon" href="/favicon.ico" />
      </Head>
      {selectedConversation && (
        <main
          className={`flex h-screen w-screen flex-col text-sm text-white dark:text-white ${lightMode}`}
        >
          <div className="fixed top-0 w-full sm:hidden">
            <Navbar
              selectedConversation={selectedConversation}
              onNewConversation={handleNewConversation}
            />
          </div>

          <div className="flex h-full w-full pt-[48px] sm:pt-0">
            {showSidebar ? (
              <div>
                <Chatbar
                  loading={messageIsStreaming}
                  conversations={conversations}
                  lightMode={lightMode}
                  selectedConversation={selectedConversation}
                  apiKey={apiKey}
                  folders={folders.filter((folder) => folder.type === 'chat')}
                  onToggleLightMode={handleLightMode}
                  onCreateFolder={(name) => handleCreateFolder(name, 'chat')}
                  onDeleteFolder={handleDeleteFolder}
                  onUpdateFolder={handleUpdateFolder}
                  onNewConversation={handleNewConversation}
                  onSelectConversation={handleSelectConversation}
                  onDeleteConversation={handleDeleteConversation}
                  onToggleSidebar={handleToggleChatbar}
                  onUpdateConversation={handleUpdateConversation}
                  onApiKeyChange={handleApiKeyChange}
                  onClearConversations={handleClearConversations}
                  onExportConversations={handleExportData}
                  onImportConversations={handleImportConversations}
                />

                <button
                  className="fixed left-[270px] top-5 z-50 h-7 w-7 hover:text-gray-400 dark:text-white dark:hover:text-gray-300 sm:left-[270px] sm:top-0.5 sm:h-8 sm:w-8 sm:text-neutral-700"
                  onClick={handleToggleChatbar}
                >
                  <IconArrowBarLeft />
                </button>
                <div
                  onClick={handleToggleChatbar}
<<<<<<< HEAD
                  className="absolute left-0 top-0 z-10 h-full w-full bg-black opacity-70 sm:hidden"
=======
                  className="absolute top-0 left-0 z-10 h-full w-full bg-black opacity-70 sm:hidden"
>>>>>>> 5cdd3e56
                ></div>
              </div>
            ) : (
              <button
                className="fixed left-4 top-2.5 z-50 h-7 w-7 text-white hover:text-gray-400 dark:text-white dark:hover:text-gray-300 sm:left-4 sm:top-0.5 sm:h-8 sm:w-8 sm:text-neutral-700"
                onClick={handleToggleChatbar}
              >
                <IconArrowBarRight />
              </button>
            )}

            <div className="flex flex-1">
              <Chat
                conversation={selectedConversation}
                messageIsStreaming={messageIsStreaming}
                apiKey={apiKey}
                serverSideApiKeyIsSet={serverSideApiKeyIsSet}
                defaultModelId={defaultModelId}
                modelError={modelError}
                models={models}
                loading={loading}
                prompts={prompts}
                onSend={handleSend}
                onUpdateConversation={handleUpdateConversation}
                onEditMessage={handleEditMessage}
                stopConversationRef={stopConversationRef}
                plugins={plugins}
                onInstallPlugin={handleInstallPlugin}
                onAddPlugin={handleAddPlugin}
              />
            </div>

            {showPromptbar ? (
              <div>
                <Promptbar
                  prompts={prompts}
                  folders={folders.filter((folder) => folder.type === 'prompt')}
                  onToggleSidebar={handleTogglePromptbar}
                  onCreatePrompt={handleCreatePrompt}
                  onUpdatePrompt={handleUpdatePrompt}
                  onDeletePrompt={handleDeletePrompt}
                  onCreateFolder={(name) => handleCreateFolder(name, 'prompt')}
                  onDeleteFolder={handleDeleteFolder}
                  onUpdateFolder={handleUpdateFolder}
                />
                <button
                  className="fixed right-[270px] top-5 z-50 h-7 w-7 hover:text-gray-400 dark:text-white dark:hover:text-gray-300 sm:right-[270px] sm:top-0.5 sm:h-8 sm:w-8 sm:text-neutral-700"
                  onClick={handleTogglePromptbar}
                >
                  <IconArrowBarRight />
                </button>
                <div
                  onClick={handleTogglePromptbar}
<<<<<<< HEAD
                  className="absolute left-0 top-0 z-10 h-full w-full bg-black opacity-70 sm:hidden"
=======
                  className="absolute top-0 left-0 z-10 h-full w-full bg-black opacity-70 sm:hidden"
>>>>>>> 5cdd3e56
                ></div>
              </div>
            ) : (
              <button
                className="fixed right-4 top-2.5 z-50 h-7 w-7 text-white hover:text-gray-400 dark:text-white dark:hover:text-gray-300 sm:right-4 sm:top-0.5 sm:h-8 sm:w-8 sm:text-neutral-700"
                onClick={handleTogglePromptbar}
              >
                <IconArrowBarLeft />
              </button>
            )}
          </div>
        </main>
      )}
    </>
  );
};
export default Home;

export const getServerSideProps: GetServerSideProps = async ({ locale }) => {
  const defaultModelId =
    (process.env.DEFAULT_MODEL &&
      Object.values(OpenAIModelID).includes(
        process.env.DEFAULT_MODEL as OpenAIModelID,
      ) &&
      process.env.DEFAULT_MODEL) ||
    fallbackModelID;

  return {
    props: {
      serverSideApiKeyIsSet: !!process.env.OPENAI_API_KEY,
      defaultModelId,
      ...(await serverSideTranslations(locale ?? 'en', [
        'common',
        'chat',
        'sidebar',
        'markdown',
        'promptbar',
      ])),
    },
  };
};<|MERGE_RESOLUTION|>--- conflicted
+++ resolved
@@ -7,17 +7,12 @@
 import { ErrorMessage } from '@/types/error';
 import { LatestExportFormat, SupportedExportFormats } from '@/types/export';
 import { Folder, FolderType } from '@/types/folder';
-<<<<<<< HEAD
-import { OpenAIModel, OpenAIModelID, OpenAIModels } from '@/types/openai';
-import { dummyPlugins, Plugin } from '@/types/plugin';
-=======
 import {
   fallbackModelID,
   OpenAIModel,
   OpenAIModelID,
   OpenAIModels,
 } from '@/types/openai';
->>>>>>> 5cdd3e56
 import { Prompt } from '@/types/prompt';
 import {
   cleanConversationHistory,
@@ -37,7 +32,7 @@
 import { useTranslation } from 'next-i18next';
 import { serverSideTranslations } from 'next-i18next/serverSideTranslations';
 import Head from 'next/head';
-import { useCallback, useEffect, useRef, useState } from 'react';
+import { useEffect, useRef, useState } from 'react';
 import { v4 as uuidv4 } from 'uuid';
 
 interface HomeProps {
@@ -74,209 +69,183 @@
   const [prompts, setPrompts] = useState<Prompt[]>([]);
   const [showPromptbar, setShowPromptbar] = useState<boolean>(true);
 
-  const [plugins, setPlugins] = useState<Plugin[]>([...dummyPlugins]);
-  //@colin
-  // plugins todo
-  // - we also need a way to handle installing new plugins
-  // - we should create a plugin 'model' which is just a toolformer prompt wrapper i think?
-  // - we need to implement an auth flow for plugins
-  // - we need to implement a way to handle plugin settings
-  // - we need to implement custom ui for plugins
-
   // REFS ----------------------------------------------
 
   const stopConversationRef = useRef<boolean>(false);
 
   // FETCH RESPONSE ----------------------------------------------
 
-  const handleSend = useCallback(
-    async (message: Message, deleteCount = 0) => {
-      if (selectedConversation) {
-        let updatedConversation: Conversation;
-
-        if (deleteCount) {
-          const updatedMessages = [...selectedConversation.messages];
-          for (let i = 0; i < deleteCount; i++) {
-            updatedMessages.pop();
-          }
-
-          updatedConversation = {
-            ...selectedConversation,
-            messages: [...updatedMessages, message],
-          };
-        } else {
-          updatedConversation = {
-            ...selectedConversation,
-            messages: [...selectedConversation.messages, message],
-          };
+  const handleSend = async (message: Message, deleteCount = 0) => {
+    if (selectedConversation) {
+      let updatedConversation: Conversation;
+
+      if (deleteCount) {
+        const updatedMessages = [...selectedConversation.messages];
+        for (let i = 0; i < deleteCount; i++) {
+          updatedMessages.pop();
         }
 
-        setSelectedConversation(updatedConversation);
-        setLoading(true);
-        setMessageIsStreaming(true);
-
-        const chatBody: ChatBody = {
-          model: updatedConversation.model,
-          messages: updatedConversation.messages,
-          key: apiKey,
-          prompt: updatedConversation.prompt,
+        updatedConversation = {
+          ...selectedConversation,
+          messages: [...updatedMessages, message],
         };
-
-        const controller = new AbortController();
-        const response = await fetch('/api/chat', {
-          method: 'POST',
-          headers: {
-            'Content-Type': 'application/json',
-          },
-          signal: controller.signal,
-          body: JSON.stringify(chatBody),
-        });
-
-        if (!response.ok) {
-          setLoading(false);
-          setMessageIsStreaming(false);
-          return;
-        }
-
-        const data = response.body;
-
-        if (!data) {
-          setLoading(false);
-          setMessageIsStreaming(false);
-          return;
-        }
-
-        if (updatedConversation.messages.length === 1) {
-          const { content } = message;
-          const customName =
-            content.length > 30 ? content.substring(0, 30) + '...' : content;
-
-          updatedConversation = {
-            ...updatedConversation,
-            name: customName,
-          };
-        }
-
-        setLoading(false);
-
-        const reader = data.getReader();
-        const decoder = new TextDecoder();
-        let done = false;
-        let isFirst = true;
-        let text = '';
-
-        while (!done) {
-          if (stopConversationRef.current === true) {
-            controller.abort();
-            done = true;
-            break;
-          }
-          const { value, done: doneReading } = await reader.read();
-          done = doneReading;
-          const chunkValue = decoder.decode(value);
-
-          text += chunkValue;
-
-          if (isFirst) {
-            isFirst = false;
-            const updatedMessages: Message[] = [
-              ...updatedConversation.messages,
-              { role: 'assistant', content: chunkValue },
-            ];
-
-            updatedConversation = {
-              ...updatedConversation,
-              messages: updatedMessages,
-            };
-
-            setSelectedConversation(updatedConversation);
-          } else {
-            const updatedMessages: Message[] = updatedConversation.messages.map(
-              (message, index) => {
-                if (index === updatedConversation.messages.length - 1) {
-                  return {
-                    ...message,
-                    content: text,
-                  };
-                }
-
-                return message;
-              },
-            );
-
-            updatedConversation = {
-              ...updatedConversation,
-              messages: updatedMessages,
-            };
-
-            setSelectedConversation(updatedConversation);
-          }
-        }
-
-        saveConversation(updatedConversation);
-
-        const updatedConversations: Conversation[] = conversations.map(
-          (conversation) => {
-            if (conversation.id === selectedConversation.id) {
-              return updatedConversation;
-            }
-
-            return conversation;
-          },
-        );
-
-        if (updatedConversations.length === 0) {
-          updatedConversations.push(updatedConversation);
-        }
-
-        setConversations(updatedConversations);
-
-        saveConversations(updatedConversations);
-
-        setMessageIsStreaming(false);
-      }
-    },
-    [apiKey, conversations, selectedConversation],
-  );
-
-  // FETCH MODELS ----------------------------------------------
-
-  const fetchModels = useCallback(
-    async (key: string) => {
-      const error = {
-        title: t('Error fetching models.'),
-        code: null,
-        messageLines: [
-          t(
-            'Make sure your OpenAI API key is set in the bottom left of the sidebar.',
-          ),
-          t('If you completed this step, OpenAI may be experiencing issues.'),
-        ],
-      } as ErrorMessage;
-
-      const response = await fetch('/api/models', {
+      } else {
+        updatedConversation = {
+          ...selectedConversation,
+          messages: [...selectedConversation.messages, message],
+        };
+      }
+
+      setSelectedConversation(updatedConversation);
+      setLoading(true);
+      setMessageIsStreaming(true);
+
+      const chatBody: ChatBody = {
+        model: updatedConversation.model,
+        messages: updatedConversation.messages,
+        key: apiKey,
+        prompt: updatedConversation.prompt,
+      };
+
+      const controller = new AbortController();
+      const response = await fetch('/api/chat', {
         method: 'POST',
         headers: {
           'Content-Type': 'application/json',
         },
-        body: JSON.stringify({
-          key,
-        }),
+        signal: controller.signal,
+        body: JSON.stringify(chatBody),
       });
 
-<<<<<<< HEAD
       if (!response.ok) {
-        try {
-          const data = await response.json();
-          Object.assign(error, {
-            code: data.error?.code,
-            messageLines: [data.error?.message],
-          });
-        } catch (e) {}
-        setModelError(error);
+        setLoading(false);
+        setMessageIsStreaming(false);
         return;
       }
-=======
+
+      const data = response.body;
+
+      if (!data) {
+        setLoading(false);
+        setMessageIsStreaming(false);
+        return;
+      }
+
+      if (updatedConversation.messages.length === 1) {
+        const { content } = message;
+        const customName =
+          content.length > 30 ? content.substring(0, 30) + '...' : content;
+
+        updatedConversation = {
+          ...updatedConversation,
+          name: customName,
+        };
+      }
+
+      setLoading(false);
+
+      const reader = data.getReader();
+      const decoder = new TextDecoder();
+      let done = false;
+      let isFirst = true;
+      let text = '';
+
+      while (!done) {
+        if (stopConversationRef.current === true) {
+          controller.abort();
+          done = true;
+          break;
+        }
+        const { value, done: doneReading } = await reader.read();
+        done = doneReading;
+        const chunkValue = decoder.decode(value);
+
+        text += chunkValue;
+
+        if (isFirst) {
+          isFirst = false;
+          const updatedMessages: Message[] = [
+            ...updatedConversation.messages,
+            { role: 'assistant', content: chunkValue },
+          ];
+
+          updatedConversation = {
+            ...updatedConversation,
+            messages: updatedMessages,
+          };
+
+          setSelectedConversation(updatedConversation);
+        } else {
+          const updatedMessages: Message[] = updatedConversation.messages.map(
+            (message, index) => {
+              if (index === updatedConversation.messages.length - 1) {
+                return {
+                  ...message,
+                  content: text,
+                };
+              }
+
+              return message;
+            },
+          );
+
+          updatedConversation = {
+            ...updatedConversation,
+            messages: updatedMessages,
+          };
+
+          setSelectedConversation(updatedConversation);
+        }
+      }
+
+      saveConversation(updatedConversation);
+
+      const updatedConversations: Conversation[] = conversations.map(
+        (conversation) => {
+          if (conversation.id === selectedConversation.id) {
+            return updatedConversation;
+          }
+
+          return conversation;
+        },
+      );
+
+      if (updatedConversations.length === 0) {
+        updatedConversations.push(updatedConversation);
+      }
+
+      setConversations(updatedConversations);
+
+      saveConversations(updatedConversations);
+
+      setMessageIsStreaming(false);
+    }
+  };
+
+  // FETCH MODELS ----------------------------------------------
+
+  const fetchModels = async (key: string) => {
+    const error = {
+      title: t('Error fetching models.'),
+      code: null,
+      messageLines: [
+        t(
+          'Make sure your OpenAI API key is set in the bottom left of the sidebar.',
+        ),
+        t('If you completed this step, OpenAI may be experiencing issues.'),
+      ],
+    } as ErrorMessage;
+
+    const response = await fetch('/api/models', {
+      method: 'POST',
+      headers: {
+        'Content-Type': 'application/json',
+      },
+      body: JSON.stringify({
+        key,
+      }),
+    });
+
     if (!response.ok) {
       try {
         const data = await response.json();
@@ -284,24 +253,21 @@
           code: data.error?.code,
           messageLines: [data.error?.message],
         });
-      } catch (e) { }
+      } catch (e) {}
       setModelError(error);
       return;
     }
->>>>>>> 5cdd3e56
-
-      const data = await response.json();
-
-      if (!data) {
-        setModelError(error);
-        return;
-      }
-
-      setModels(data);
-      setModelError(null);
-    },
-    [t],
-  );
+
+    const data = await response.json();
+
+    if (!data) {
+      setModelError(error);
+      return;
+    }
+
+    setModels(data);
+    setModelError(null);
+  };
 
   // BASIC HANDLERS --------------------------------------------
 
@@ -340,41 +306,6 @@
   const handleSelectConversation = (conversation: Conversation) => {
     setSelectedConversation(conversation);
     saveConversation(conversation);
-  };
-
-  // PLUGIN OPERATIONS --------------------------------------------
-
-  const handleInstallPlugin = (plugin: Plugin) => {
-    // update the plugin in the list of installed plugins
-    setPlugins((prev) => {
-      const updatedInstalledPlugins = prev.map((p) => {
-        if (p.id === plugin.id) {
-          return {
-            ...p,
-            installed: true,
-          };
-        }
-
-        return p;
-      });
-
-      savePlugins(updatedInstalledPlugins);
-
-      return updatedInstalledPlugins;
-    });
-  };
-
-  // add a plugin to the list
-  const handleAddPlugin = (plugin: Plugin) => {
-    setPlugins((prev) => {
-      const updatedPlugins = [...prev, plugin];
-      savePlugins(updatedPlugins);
-      return updatedPlugins;
-    });
-  };
-
-  const savePlugins = (plugins: Plugin[]) => {
-    localStorage.setItem('plugins', JSON.stringify(plugins));
   };
 
   // FOLDER OPERATIONS  --------------------------------------------
@@ -593,7 +524,7 @@
     savePrompts(updatedPrompts);
   };
 
-  const handleCreatePromptFolder = (name: string) => { };
+  const handleCreatePromptFolder = (name: string) => {};
 
   // EFFECTS  --------------------------------------------
 
@@ -602,7 +533,7 @@
       handleSend(currentMessage);
       setCurrentMessage(undefined);
     }
-  }, [currentMessage, fetchModels, handleSend]);
+  }, [currentMessage]);
 
   useEffect(() => {
     if (window.innerWidth < 640) {
@@ -614,7 +545,7 @@
     if (apiKey) {
       fetchModels(apiKey);
     }
-  }, [apiKey, fetchModels]);
+  }, [apiKey]);
 
   // ON LOAD --------------------------------------------
 
@@ -684,13 +615,7 @@
         folderId: null,
       });
     }
-
-    // load plugins
-    const plugins = localStorage.getItem('plugins');
-    if (plugins) {
-      setPlugins(JSON.parse(plugins));
-    }
-  }, [serverSideApiKeyIsSet, fetchModels]);
+  }, [serverSideApiKeyIsSet]);
 
   return (
     <>
@@ -740,23 +665,19 @@
                 />
 
                 <button
-                  className="fixed left-[270px] top-5 z-50 h-7 w-7 hover:text-gray-400 dark:text-white dark:hover:text-gray-300 sm:left-[270px] sm:top-0.5 sm:h-8 sm:w-8 sm:text-neutral-700"
+                  className="fixed top-5 left-[270px] z-50 h-7 w-7 hover:text-gray-400 dark:text-white dark:hover:text-gray-300 sm:top-0.5 sm:left-[270px] sm:h-8 sm:w-8 sm:text-neutral-700"
                   onClick={handleToggleChatbar}
                 >
                   <IconArrowBarLeft />
                 </button>
                 <div
                   onClick={handleToggleChatbar}
-<<<<<<< HEAD
-                  className="absolute left-0 top-0 z-10 h-full w-full bg-black opacity-70 sm:hidden"
-=======
                   className="absolute top-0 left-0 z-10 h-full w-full bg-black opacity-70 sm:hidden"
->>>>>>> 5cdd3e56
                 ></div>
               </div>
             ) : (
               <button
-                className="fixed left-4 top-2.5 z-50 h-7 w-7 text-white hover:text-gray-400 dark:text-white dark:hover:text-gray-300 sm:left-4 sm:top-0.5 sm:h-8 sm:w-8 sm:text-neutral-700"
+                className="fixed top-2.5 left-4 z-50 h-7 w-7 text-white hover:text-gray-400 dark:text-white dark:hover:text-gray-300 sm:top-0.5 sm:left-4 sm:h-8 sm:w-8 sm:text-neutral-700"
                 onClick={handleToggleChatbar}
               >
                 <IconArrowBarRight />
@@ -778,9 +699,6 @@
                 onUpdateConversation={handleUpdateConversation}
                 onEditMessage={handleEditMessage}
                 stopConversationRef={stopConversationRef}
-                plugins={plugins}
-                onInstallPlugin={handleInstallPlugin}
-                onAddPlugin={handleAddPlugin}
               />
             </div>
 
@@ -798,23 +716,19 @@
                   onUpdateFolder={handleUpdateFolder}
                 />
                 <button
-                  className="fixed right-[270px] top-5 z-50 h-7 w-7 hover:text-gray-400 dark:text-white dark:hover:text-gray-300 sm:right-[270px] sm:top-0.5 sm:h-8 sm:w-8 sm:text-neutral-700"
+                  className="fixed top-5 right-[270px] z-50 h-7 w-7 hover:text-gray-400 dark:text-white dark:hover:text-gray-300 sm:top-0.5 sm:right-[270px] sm:h-8 sm:w-8 sm:text-neutral-700"
                   onClick={handleTogglePromptbar}
                 >
                   <IconArrowBarRight />
                 </button>
                 <div
                   onClick={handleTogglePromptbar}
-<<<<<<< HEAD
-                  className="absolute left-0 top-0 z-10 h-full w-full bg-black opacity-70 sm:hidden"
-=======
                   className="absolute top-0 left-0 z-10 h-full w-full bg-black opacity-70 sm:hidden"
->>>>>>> 5cdd3e56
                 ></div>
               </div>
             ) : (
               <button
-                className="fixed right-4 top-2.5 z-50 h-7 w-7 text-white hover:text-gray-400 dark:text-white dark:hover:text-gray-300 sm:right-4 sm:top-0.5 sm:h-8 sm:w-8 sm:text-neutral-700"
+                className="fixed top-2.5 right-4 z-50 h-7 w-7 text-white hover:text-gray-400 dark:text-white dark:hover:text-gray-300 sm:top-0.5 sm:right-4 sm:h-8 sm:w-8 sm:text-neutral-700"
                 onClick={handleTogglePromptbar}
               >
                 <IconArrowBarLeft />
