--- conflicted
+++ resolved
@@ -233,13 +233,6 @@
       ...conversation,
       [data.key]: data.value
     };
-<<<<<<< HEAD
-
-    const { single, all } = updateConversation(updatedConversation, conversations);
-
-    setSelectedConversation(single);
-    setConversations(all);
-=======
 
     const { single, all } = updateConversation(updatedConversation, conversations);
 
@@ -259,7 +252,6 @@
       prompt: DEFAULT_SYSTEM_PROMPT
     });
     localStorage.removeItem("selectedConversation");
->>>>>>> d14268b0
   };
 
   useEffect(() => {
