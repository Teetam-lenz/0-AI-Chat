import { Chat } from '@/components/Chat/Chat';
import { Chatbar } from '@/components/Chatbar/Chatbar';
import { Navbar } from '@/components/Mobile/Navbar';
import { Promptbar } from '@/components/Promptbar/Promptbar';
import { ChatBody, Conversation, Message } from '@/types/chat';
import { KeyValuePair } from '@/types/data';
import { ErrorMessage } from '@/types/error';
import { LatestExportFormat, SupportedExportFormats } from '@/types/export';
import { Folder, FolderType } from '@/types/folder';
import {
  fallbackModelID,
  OpenAIModel,
  OpenAIModelID,
  OpenAIModels,
} from '@/types/openai';
import { dummyPlugins, Plugin } from '@/types/plugin';
import { Prompt } from '@/types/prompt';
import {
  cleanConversationHistory,
  cleanSelectedConversation,
} from '@/utils/app/clean';
import { DEFAULT_SYSTEM_PROMPT } from '@/utils/app/const';
import {
  saveConversation,
  saveConversations,
  updateConversation,
} from '@/utils/app/conversation';
import { saveFolders } from '@/utils/app/folders';
import { exportData, importData } from '@/utils/app/importExport';
import { savePrompts } from '@/utils/app/prompts';
import { IconArrowBarLeft, IconArrowBarRight } from '@tabler/icons-react';
import { GetServerSideProps } from 'next';
import { useTranslation } from 'next-i18next';
import { serverSideTranslations } from 'next-i18next/serverSideTranslations';
import Head from 'next/head';
import { useEffect, useRef, useState } from 'react';
import { v4 as uuidv4 } from 'uuid';

interface HomeProps {
  serverSideApiKeyIsSet: boolean;
  defaultModelId: OpenAIModelID;
}

const Home: React.FC<HomeProps> = ({
  serverSideApiKeyIsSet,
  defaultModelId,
}) => {
  const { t } = useTranslation('chat');

  // STATE ----------------------------------------------

  const [apiKey, setApiKey] = useState<string>('');
  const [loading, setLoading] = useState<boolean>(false);
  const [lightMode, setLightMode] = useState<'dark' | 'light'>('dark');
  const [messageIsStreaming, setMessageIsStreaming] = useState<boolean>(false);

  const [modelError, setModelError] = useState<ErrorMessage | null>(null);

  const [models, setModels] = useState<OpenAIModel[]>([]);

  const [folders, setFolders] = useState<Folder[]>([]);

  const [conversations, setConversations] = useState<Conversation[]>([]);
  const [selectedConversation, setSelectedConversation] =
    useState<Conversation>();
  const [currentMessage, setCurrentMessage] = useState<Message>();

  const [showSidebar, setShowSidebar] = useState<boolean>(true);

  const [prompts, setPrompts] = useState<Prompt[]>([]);
  const [showPromptbar, setShowPromptbar] = useState<boolean>(true);

  // REFS ----------------------------------------------

  const stopConversationRef = useRef<boolean>(false);

  // FETCH RESPONSE ----------------------------------------------

  const handleSend = async (message: Message, deleteCount = 0) => {
    if (selectedConversation) {
      let updatedConversation: Conversation;

      if (deleteCount) {
        const updatedMessages = [...selectedConversation.messages];
        for (let i = 0; i < deleteCount; i++) {
          updatedMessages.pop();
        }

        updatedConversation = {
          ...selectedConversation,
          messages: [...updatedMessages, message],
        };
      } else {
        updatedConversation = {
          ...selectedConversation,
          messages: [...selectedConversation.messages, message],
        };
      }

      setSelectedConversation(updatedConversation);
      setLoading(true);
      setMessageIsStreaming(true);

      const chatBody: ChatBody = {
        model: updatedConversation.model,
        messages: updatedConversation.messages,
        key: apiKey,
        prompt: updatedConversation.prompt,
      };

      const controller = new AbortController();
      const response = await fetch('/api/chat', {
        method: 'POST',
        headers: {
          'Content-Type': 'application/json',
        },
        signal: controller.signal,
        body: JSON.stringify(chatBody),
      });

      if (!response.ok) {
        setLoading(false);
        setMessageIsStreaming(false);
        return;
      }

      const data = response.body;

      if (!data) {
        setLoading(false);
        setMessageIsStreaming(false);
        return;
      }

      if (updatedConversation.messages.length === 1) {
        const { content } = message;
        const customName =
          content.length > 30 ? content.substring(0, 30) + '...' : content;

        updatedConversation = {
          ...updatedConversation,
          name: customName,
        };
      }

      setLoading(false);

      const reader = data.getReader();
      const decoder = new TextDecoder();
      let done = false;
      let isFirst = true;
      let text = '';

      while (!done) {
        if (stopConversationRef.current === true) {
          controller.abort();
          done = true;
          break;
        }
        const { value, done: doneReading } = await reader.read();
        done = doneReading;
        const chunkValue = decoder.decode(value);

        text += chunkValue;

        if (isFirst) {
          isFirst = false;
          const updatedMessages: Message[] = [
            ...updatedConversation.messages,
            { role: 'assistant', content: chunkValue },
          ];

          updatedConversation = {
            ...updatedConversation,
            messages: updatedMessages,
          };

          setSelectedConversation(updatedConversation);
        } else {
          const updatedMessages: Message[] = updatedConversation.messages.map(
            (message, index) => {
              if (index === updatedConversation.messages.length - 1) {
                return {
                  ...message,
                  content: text,
                };
              }

              return message;
            },
          );

          updatedConversation = {
            ...updatedConversation,
            messages: updatedMessages,
          };

          setSelectedConversation(updatedConversation);
        }
      }

      saveConversation(updatedConversation);

      const updatedConversations: Conversation[] = conversations.map(
        (conversation) => {
          if (conversation.id === selectedConversation.id) {
            return updatedConversation;
          }

          return conversation;
        },
      );

      if (updatedConversations.length === 0) {
        updatedConversations.push(updatedConversation);
      }

      setConversations(updatedConversations);

      saveConversations(updatedConversations);

      setMessageIsStreaming(false);
    }
  };

  // FETCH MODELS ----------------------------------------------

  const fetchModels = async (key: string) => {
    const error = {
      title: t('Error fetching models.'),
      code: null,
      messageLines: [
        t(
          'Make sure your OpenAI API key is set in the bottom left of the sidebar.',
        ),
        t('If you completed this step, OpenAI may be experiencing issues.'),
      ],
    } as ErrorMessage;

    const response = await fetch('/api/models', {
      method: 'POST',
      headers: {
        'Content-Type': 'application/json',
      },
      body: JSON.stringify({
        key,
      }),
    });

    if (!response.ok) {
      try {
        const data = await response.json();
        Object.assign(error, {
          code: data.error?.code,
          messageLines: [data.error?.message],
        });
      } catch (e) {}
      setModelError(error);
      return;
    }

    const data = await response.json();

    if (!data) {
      setModelError(error);
      return;
    }

    setModels(data);
    setModelError(null);
  };

  // BASIC HANDLERS --------------------------------------------

  const handleLightMode = (mode: 'dark' | 'light') => {
    setLightMode(mode);
    localStorage.setItem('theme', mode);
  };

  const handleApiKeyChange = (apiKey: string) => {
    setApiKey(apiKey);
    localStorage.setItem('apiKey', apiKey);
  };

  const handleToggleChatbar = () => {
    setShowSidebar(!showSidebar);
    localStorage.setItem('showChatbar', JSON.stringify(!showSidebar));
  };

  const handleTogglePromptbar = () => {
    setShowPromptbar(!showPromptbar);
    localStorage.setItem('showPromptbar', JSON.stringify(!showPromptbar));
  };

  const handleExportData = () => {
    exportData();
  };

  const handleImportConversations = (data: SupportedExportFormats) => {
    const { history, folders }: LatestExportFormat = importData(data);

    setConversations(history);
    setSelectedConversation(history[history.length - 1]);
    setFolders(folders);
  };

  const handleSelectConversation = (conversation: Conversation) => {
    setSelectedConversation(conversation);
    saveConversation(conversation);
  };

  // FOLDER OPERATIONS  --------------------------------------------

  const handleCreateFolder = (name: string, type: FolderType) => {
    const newFolder: Folder = {
      id: uuidv4(),
      name,
      type,
    };

    const updatedFolders = [...folders, newFolder];

    setFolders(updatedFolders);
    saveFolders(updatedFolders);
  };

  const handleDeleteFolder = (folderId: string) => {
    const updatedFolders = folders.filter((f) => f.id !== folderId);
    setFolders(updatedFolders);
    saveFolders(updatedFolders);

    const updatedConversations: Conversation[] = conversations.map((c) => {
      if (c.folderId === folderId) {
        return {
          ...c,
          folderId: null,
        };
      }

      return c;
    });
    setConversations(updatedConversations);
    saveConversations(updatedConversations);

    const updatedPrompts: Prompt[] = prompts.map((p) => {
      if (p.folderId === folderId) {
        return {
          ...p,
          folderId: null,
        };
      }

      return p;
    });
    setPrompts(updatedPrompts);
    savePrompts(updatedPrompts);
  };

  const handleUpdateFolder = (folderId: string, name: string) => {
    const updatedFolders = folders.map((f) => {
      if (f.id === folderId) {
        return {
          ...f,
          name,
        };
      }

      return f;
    });

    setFolders(updatedFolders);
    saveFolders(updatedFolders);
  };

  // CONVERSATION OPERATIONS  --------------------------------------------

  const handleNewConversation = () => {
    const lastConversation = conversations[conversations.length - 1];

    const newConversation: Conversation = {
      id: uuidv4(),
      name: `${t('New Conversation')}`,
      messages: [],
      model: lastConversation?.model || {
        id: OpenAIModels[defaultModelId].id,
        name: OpenAIModels[defaultModelId].name,
        maxLength: OpenAIModels[defaultModelId].maxLength,
        tokenLimit: OpenAIModels[defaultModelId].tokenLimit,
      },
      prompt: DEFAULT_SYSTEM_PROMPT,
      folderId: null,
    };

    const updatedConversations = [...conversations, newConversation];

    setSelectedConversation(newConversation);
    setConversations(updatedConversations);

    saveConversation(newConversation);
    saveConversations(updatedConversations);

    setLoading(false);
  };

  const handleDeleteConversation = (conversation: Conversation) => {
    const updatedConversations = conversations.filter(
      (c) => c.id !== conversation.id,
    );
    setConversations(updatedConversations);
    saveConversations(updatedConversations);

    if (updatedConversations.length > 0) {
      setSelectedConversation(
        updatedConversations[updatedConversations.length - 1],
      );
      saveConversation(updatedConversations[updatedConversations.length - 1]);
    } else {
      setSelectedConversation({
        id: uuidv4(),
        name: 'New conversation',
        messages: [],
        model: OpenAIModels[defaultModelId],
        prompt: DEFAULT_SYSTEM_PROMPT,
        folderId: null,
      });
      localStorage.removeItem('selectedConversation');
    }
  };

  const handleUpdateConversation = (
    conversation: Conversation,
    data: KeyValuePair,
  ) => {
    const updatedConversation = {
      ...conversation,
      [data.key]: data.value,
    };

    const { single, all } = updateConversation(
      updatedConversation,
      conversations,
    );

    setSelectedConversation(single);
    setConversations(all);
  };

  const handleClearConversations = () => {
    setConversations([]);
    localStorage.removeItem('conversationHistory');

    setSelectedConversation({
      id: uuidv4(),
      name: 'New conversation',
      messages: [],
      model: OpenAIModels[defaultModelId],
      prompt: DEFAULT_SYSTEM_PROMPT,
      folderId: null,
    });
    localStorage.removeItem('selectedConversation');

    const updatedFolders = folders.filter((f) => f.type !== 'chat');
    setFolders(updatedFolders);
    saveFolders(updatedFolders);
  };

  const handleEditMessage = (message: Message, messageIndex: number) => {
    if (selectedConversation) {
      const updatedMessages = selectedConversation.messages
        .map((m, i) => {
          if (i < messageIndex) {
            return m;
          }
        })
        .filter((m) => m) as Message[];

      const updatedConversation = {
        ...selectedConversation,
        messages: updatedMessages,
      };

      const { single, all } = updateConversation(
        updatedConversation,
        conversations,
      );

      setSelectedConversation(single);
      setConversations(all);

      setCurrentMessage(message);
    }
  };

  // PROMPT OPERATIONS --------------------------------------------

  const handleCreatePrompt = () => {
    const lastPrompt = prompts[prompts.length - 1];

    const newPrompt: Prompt = {
      id: uuidv4(),
      name: `Prompt ${prompts.length + 1}`,
      description: '',
      content: '',
      model: OpenAIModels[defaultModelId],
      folderId: null,
    };

    const updatedPrompts = [...prompts, newPrompt];

    setPrompts(updatedPrompts);
    savePrompts(updatedPrompts);
  };

  const handleUpdatePrompt = (prompt: Prompt) => {
    const updatedPrompts = prompts.map((p) => {
      if (p.id === prompt.id) {
        return prompt;
      }

      return p;
    });

    setPrompts(updatedPrompts);
    savePrompts(updatedPrompts);
  };

  const handleDeletePrompt = (prompt: Prompt) => {
    const updatedPrompts = prompts.filter((p) => p.id !== prompt.id);
    setPrompts(updatedPrompts);
    savePrompts(updatedPrompts);
  };

<<<<<<< HEAD
  const handleCreatePromptFolder = (name: string) => {};

=======
>>>>>>> 863d8d81
  // EFFECTS  --------------------------------------------

  useEffect(() => {
    if (currentMessage) {
      handleSend(currentMessage);
      setCurrentMessage(undefined);
    }
  }, [currentMessage]);

  useEffect(() => {
    if (window.innerWidth < 640) {
      setShowSidebar(false);
    }
  }, [selectedConversation]);

  useEffect(() => {
    if (apiKey) {
      fetchModels(apiKey);
    }
  }, [apiKey]);

  // ON LOAD --------------------------------------------

  useEffect(() => {
    const theme = localStorage.getItem('theme');
    if (theme) {
      setLightMode(theme as 'dark' | 'light');
    }

    const apiKey = localStorage.getItem('apiKey');
    if (apiKey) {
      setApiKey(apiKey);
      fetchModels(apiKey);
    } else if (serverSideApiKeyIsSet) {
      fetchModels('');
    }

    if (window.innerWidth < 640) {
      setShowSidebar(false);
    }

    const showChatbar = localStorage.getItem('showChatbar');
    if (showChatbar) {
      setShowSidebar(showChatbar === 'true');
    }

    const showPromptbar = localStorage.getItem('showPromptbar');
    if (showPromptbar) {
      setShowPromptbar(showPromptbar === 'true');
    }

    const folders = localStorage.getItem('folders');
    if (folders) {
      setFolders(JSON.parse(folders));
    }

    const prompts = localStorage.getItem('prompts');
    if (prompts) {
      setPrompts(JSON.parse(prompts));
    }

    const conversationHistory = localStorage.getItem('conversationHistory');
    if (conversationHistory) {
      const parsedConversationHistory: Conversation[] =
        JSON.parse(conversationHistory);
      const cleanedConversationHistory = cleanConversationHistory(
        parsedConversationHistory,
      );
      setConversations(cleanedConversationHistory);
    }

    const selectedConversation = localStorage.getItem('selectedConversation');
    if (selectedConversation) {
      const parsedSelectedConversation: Conversation =
        JSON.parse(selectedConversation);
      const cleanedSelectedConversation = cleanSelectedConversation(
        parsedSelectedConversation,
      );
      setSelectedConversation(cleanedSelectedConversation);
    } else {
      setSelectedConversation({
        id: uuidv4(),
        name: 'New conversation',
        messages: [],
        model: OpenAIModels[defaultModelId],
        prompt: DEFAULT_SYSTEM_PROMPT,
        folderId: null,
      });
    }
  }, [serverSideApiKeyIsSet]);

  // ---- PLUGINS ----
  const [plugins, setPlugins] = useState<Plugin[]>([]);
  const savePlugins = (plugins: Plugin[]) => {
    localStorage.setItem('plugins', JSON.stringify(plugins));
  };

  // fetch plugins
  useEffect(() => {
    const fetchPlugins = async () => {
      const r = await fetch('/api/plugins');

      const json = await r.json();

      console.log(json);

      setPlugins(json.plugins);
    };

    try {
      fetchPlugins();
    } catch (e) {
      console.error(e);
    }
  }, []);

  const handleAddPlugin = (plugin: Plugin) => {
    const updatedPlugins = [...plugins, plugin];
    setPlugins(updatedPlugins);
    savePlugins(updatedPlugins);
  };

  const handleInstallPlugin = (plugin: Plugin) => {
    const updatedPlugins = plugins.map((p) => {
      if (p.name === plugin.name) {
        plugin.installed = true;
        return plugin;
      }

      return p;
    });

    setPlugins(updatedPlugins);
    savePlugins(updatedPlugins);
  };

  return (
    <>
      <Head>
        <title>Chatbot UI</title>
        <meta name="description" content="ChatGPT but better." />
        <meta
          name="viewport"
          content="height=device-height ,width=device-width, initial-scale=1, user-scalable=no"
        />
        <link rel="icon" href="/favicon.ico" />
      </Head>
      {selectedConversation && (
        <main
          className={`flex h-screen w-screen flex-col text-sm text-white dark:text-white ${lightMode}`}
        >
          <div className="fixed top-0 w-full sm:hidden">
            <Navbar
              selectedConversation={selectedConversation}
              onNewConversation={handleNewConversation}
            />
          </div>

          <div className="flex h-full w-full pt-[48px] sm:pt-0">
            {showSidebar ? (
              <div>
                <Chatbar
                  loading={messageIsStreaming}
                  conversations={conversations}
                  lightMode={lightMode}
                  selectedConversation={selectedConversation}
                  apiKey={apiKey}
                  folders={folders.filter((folder) => folder.type === 'chat')}
                  onToggleLightMode={handleLightMode}
                  onCreateFolder={(name) => handleCreateFolder(name, 'chat')}
                  onDeleteFolder={handleDeleteFolder}
                  onUpdateFolder={handleUpdateFolder}
                  onNewConversation={handleNewConversation}
                  onSelectConversation={handleSelectConversation}
                  onDeleteConversation={handleDeleteConversation}
                  onToggleSidebar={handleToggleChatbar}
                  onUpdateConversation={handleUpdateConversation}
                  onApiKeyChange={handleApiKeyChange}
                  onClearConversations={handleClearConversations}
                  onExportConversations={handleExportData}
                  onImportConversations={handleImportConversations}
                />

                <button
                  className="fixed top-5 left-[270px] z-50 h-7 w-7 hover:text-gray-400 dark:text-white dark:hover:text-gray-300 sm:top-0.5 sm:left-[270px] sm:h-8 sm:w-8 sm:text-neutral-700"
                  onClick={handleToggleChatbar}
                >
                  <IconArrowBarLeft />
                </button>
                <div
                  onClick={handleToggleChatbar}
                  className="absolute top-0 left-0 z-10 h-full w-full bg-black opacity-70 sm:hidden"
                ></div>
              </div>
            ) : (
              <button
                className="fixed top-2.5 left-4 z-50 h-7 w-7 text-white hover:text-gray-400 dark:text-white dark:hover:text-gray-300 sm:top-0.5 sm:left-4 sm:h-8 sm:w-8 sm:text-neutral-700"
                onClick={handleToggleChatbar}
              >
                <IconArrowBarRight />
              </button>
            )}

            <div className="flex flex-1">
              <Chat
                conversation={selectedConversation}
                messageIsStreaming={messageIsStreaming}
                apiKey={apiKey}
                serverSideApiKeyIsSet={serverSideApiKeyIsSet}
                defaultModelId={defaultModelId}
                modelError={modelError}
                models={models}
                loading={loading}
                prompts={prompts}
                onSend={handleSend}
                onUpdateConversation={handleUpdateConversation}
                onEditMessage={handleEditMessage}
                stopConversationRef={stopConversationRef}
                plugins={plugins}
                onAddPlugin={handleAddPlugin}
                onInstallPlugin={handleInstallPlugin}
              />
            </div>

            {showPromptbar ? (
              <div>
                <Promptbar
                  prompts={prompts}
                  folders={folders.filter((folder) => folder.type === 'prompt')}
                  onToggleSidebar={handleTogglePromptbar}
                  onCreatePrompt={handleCreatePrompt}
                  onUpdatePrompt={handleUpdatePrompt}
                  onDeletePrompt={handleDeletePrompt}
                  onCreateFolder={(name) => handleCreateFolder(name, 'prompt')}
                  onDeleteFolder={handleDeleteFolder}
                  onUpdateFolder={handleUpdateFolder}
                />
                <button
                  className="fixed top-5 right-[270px] z-50 h-7 w-7 hover:text-gray-400 dark:text-white dark:hover:text-gray-300 sm:top-0.5 sm:right-[270px] sm:h-8 sm:w-8 sm:text-neutral-700"
                  onClick={handleTogglePromptbar}
                >
                  <IconArrowBarRight />
                </button>
                <div
                  onClick={handleTogglePromptbar}
                  className="absolute top-0 left-0 z-10 h-full w-full bg-black opacity-70 sm:hidden"
                ></div>
              </div>
            ) : (
              <button
                className="fixed top-2.5 right-4 z-50 h-7 w-7 text-white hover:text-gray-400 dark:text-white dark:hover:text-gray-300 sm:top-0.5 sm:right-4 sm:h-8 sm:w-8 sm:text-neutral-700"
                onClick={handleTogglePromptbar}
              >
                <IconArrowBarLeft />
              </button>
            )}
          </div>
        </main>
      )}
    </>
  );
};
export default Home;

export const getServerSideProps: GetServerSideProps = async ({ locale }) => {
  const defaultModelId =
    (process.env.DEFAULT_MODEL &&
      Object.values(OpenAIModelID).includes(
        process.env.DEFAULT_MODEL as OpenAIModelID,
      ) &&
      process.env.DEFAULT_MODEL) ||
    fallbackModelID;

  return {
    props: {
      serverSideApiKeyIsSet: !!process.env.OPENAI_API_KEY,
      defaultModelId,
      ...(await serverSideTranslations(locale ?? 'en', [
        'common',
        'chat',
        'sidebar',
        'markdown',
        'promptbar',
      ])),
    },
  };
};<|MERGE_RESOLUTION|>--- conflicted
+++ resolved
@@ -530,11 +530,8 @@
     savePrompts(updatedPrompts);
   };
 
-<<<<<<< HEAD
   const handleCreatePromptFolder = (name: string) => {};
 
-=======
->>>>>>> 863d8d81
   // EFFECTS  --------------------------------------------
 
   useEffect(() => {
