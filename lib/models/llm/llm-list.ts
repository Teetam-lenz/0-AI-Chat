--- conflicted
+++ resolved
@@ -11,27 +11,15 @@
   ...GOOGLE_LLM_LIST,
   ...MISTRAL_LLM_LIST,
   ...PERPLEXITY_LLM_LIST,
-<<<<<<< HEAD
-  ...ANTHROPIC_LLM_LIST
-=======
   ...ANTHROPIC_LLM_LIST,
   ...ZHIPU_LLM_LIST
->>>>>>> 6fb8d824
 ]
 
 export const LLM_LIST_MAP: Record<string, LLM[]> = {
   openai: OPENAI_LLM_LIST,
-<<<<<<< HEAD
-  azure: OPENAI_LLM_LIST,
-  google: GOOGLE_LLM_LIST,
-  mistral: MISTRAL_LLM_LIST,
-  perplexity: PERPLEXITY_LLM_LIST,
-  anthropic: ANTHROPIC_LLM_LIST
-=======
   google: GOOGLE_LLM_LIST,
   mistral: MISTRAL_LLM_LIST,
   perplexity: PERPLEXITY_LLM_LIST,
   anthropic: ANTHROPIC_LLM_LIST,
   zhipu: ZHIPU_LLM_LIST
->>>>>>> 6fb8d824
 }