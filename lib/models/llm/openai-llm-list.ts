--- conflicted
+++ resolved
@@ -25,14 +25,14 @@
 // }
 
 // GPT-4 (UPDATED 1/29/24)
-const GPT4: LLM = {
-  modelId: "gpt-4",
-  modelName: "GPT-4",
-  provider: "openai",
-  hostedId: "gpt-4",
-  platformLink: OPENAI_PLATORM_LINK,
-  imageInput: false
-}
+// const GPT4: LLM = {
+//   modelId: "gpt-4",
+//   modelName: "GPT-4",
+//   provider: "openai",
+//   hostedId: "gpt-4",
+//   platformLink: OPENAI_PLATORM_LINK,
+//   imageInput: false
+// }
 
 // GPT-3.5 Turbo (UPDATED 1/25/24)
 // const GPT3_5Turbo: LLM = {
@@ -44,8 +44,4 @@
 //   imageInput: false
 // }
 
-<<<<<<< HEAD
-export const OPENAI_LLM_LIST: LLM[] = [GPT4Turbo]
-=======
-export const OPENAI_LLM_LIST: LLM[] = [GPT4Turbo, GPT4Vision, GPT4, GPT3_5Turbo]
->>>>>>> db7d2b3d
+export const OPENAI_LLM_LIST: LLM[] = [GPT4Turbo]