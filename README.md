# Chatbot UI

Chatbot UI is an open source chat UI for AI models.

See a [demo](https://twitter.com/mckaywrigley/status/1640380021423603713?s=46&t=AowqkodyK6B4JccSOxSPew).

![Chatbot UI](./public/screenshots/screenshot-0402023.jpg)

## Updates

Chatbot UI will be updated over time.

Expect frequent improvements.

**Next up:**

- [ ] Sharing
- [ ] "Bots"

## Deploy

**Vercel**

Host your own live version of Chatbot UI with Vercel.

[![Deploy with Vercel](https://vercel.com/button)](https://vercel.com/new/clone?repository-url=https%3A%2F%2Fgithub.com%2Fmckaywrigley%2Fchatbot-ui)

**Docker**

Build locally:

```shell
docker build -t chatgpt-ui .
docker run -e OPENAI_API_KEY=xxxxxxxx -p 3000:3000 chatgpt-ui
```

Pull from ghcr:

```
docker run -e OPENAI_API_KEY=xxxxxxxx -p 3000:3000 ghcr.io/mckaywrigley/chatbot-ui:main
```

## Running Locally

**1. Clone Repo**

```bash
git clone https://github.com/mckaywrigley/chatbot-ui.git
```

**2. Install Dependencies**

```bash
npm i
```

**3. Provide OpenAI API Key**

Create a .env.local file in the root of the repo with your OpenAI API Key:

```bash
OPENAI_API_KEY=YOUR_KEY
```

> You can set `OPENAI_API_HOST` where access to the official OpenAI host is restricted or unavailable, allowing users to configure an alternative host for their specific needs.

> Additionally, if you have multiple OpenAI Organizations, you can set `OPENAI_ORGANIZATION` to specify one.

**4. Run App**

```bash
npm run dev
```

**5. Use It**

You should be able to start chatting.

## Configuration

When deploying the application, the following environment variables can be set:

| Environment Variable              | Default value                  | Description                                                                                                                               |
| --------------------------------- | ------------------------------ | ----------------------------------------------------------------------------------------------------------------------------------------- |
| OPENAI_API_KEY                    |                                | The default API key used for authentication with OpenAI                                                                                   |
| OPENAI_API_HOST                   | `https://api.openai.com`       | The base url, for Azure use `https://<endpoint>.openai.azure.com`                                                                         |
| OPENAI_API_TYPE                   | `openai`                       | The API type, options are `openai` or `azure`                                                                                             |
| OPENAI_API_VERSION                | `2023-03-15-preview`           | Only applicable for Azure OpenAI                                                                                                          |
| AZURE_DEPLOYMENT_ID               |                                | Needed when Azure OpenAI, Ref [Azure OpenAI API](https://learn.microsoft.com/zh-cn/azure/cognitive-services/openai/reference#completions) |
| OPENAI_ORGANIZATION               |                                | Your OpenAI organization ID                                                                                                               |
| DEFAULT_MODEL                     | `gpt-3.5-turbo`                | The default model to use on new conversations, for Azure use `gpt-35-turbo`                                                               |
| NEXT_PUBLIC_DEFAULT_SYSTEM_PROMPT | [see here](utils/app/const.ts) | The default system prompt to use on new conversations                                                                                     |
| NEXT_PUBLIC_DEFAULT_TEMPERATURE   | 1                              | The default temperature to use on new conversations                                                                                       |
| GOOGLE_API_KEY                    |                                | See [Custom Search JSON API documentation][GCSE]                                                                                          |
| GOOGLE_CSE_ID                     |                                | See [Custom Search JSON API documentation][GCSE]                                                                                          |
<<<<<<< HEAD
| API_BASE_URL | https://api.openai.com | Backend API URL |
=======
| LOG_INCOMING_MESSAGES | false | Log incoming messages to the console |
| LOG_TRIM_MESSAGES | true | Log only the last message to the console |
>>>>>>> 15de0f41

If you do not provide an OpenAI API key with `OPENAI_API_KEY`, users will have to provide their own key.

If you don't have an OpenAI API key, you can get one [here](https://platform.openai.com/account/api-keys).

## Contact

If you have any questions, feel free to reach out to Mckay on [Twitter](https://twitter.com/mckaywrigley).

[GCSE]: https://developers.google.com/custom-search/v1/overview<|MERGE_RESOLUTION|>--- conflicted
+++ resolved
@@ -93,12 +93,9 @@
 | NEXT_PUBLIC_DEFAULT_TEMPERATURE   | 1                              | The default temperature to use on new conversations                                                                                       |
 | GOOGLE_API_KEY                    |                                | See [Custom Search JSON API documentation][GCSE]                                                                                          |
 | GOOGLE_CSE_ID                     |                                | See [Custom Search JSON API documentation][GCSE]                                                                                          |
-<<<<<<< HEAD
 | API_BASE_URL | https://api.openai.com | Backend API URL |
-=======
 | LOG_INCOMING_MESSAGES | false | Log incoming messages to the console |
 | LOG_TRIM_MESSAGES | true | Log only the last message to the console |
->>>>>>> 15de0f41
 
 If you do not provide an OpenAI API key with `OPENAI_API_KEY`, users will have to provide their own key.
 
