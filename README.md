--- conflicted
+++ resolved
@@ -93,11 +93,8 @@
 | NEXT_PUBLIC_DEFAULT_TEMPERATURE   | 1                              | The default temperature to use on new conversations                                                                                       |
 | GOOGLE_API_KEY                    |                                | See [Custom Search JSON API documentation][GCSE]                                                                                          |
 | GOOGLE_CSE_ID                     |                                | See [Custom Search JSON API documentation][GCSE]                                                                                          |
-<<<<<<< HEAD
 | API_BASE_URL | https://api.openai.com | Backend API URL |
-=======
 | LOGIN_REQUIRED | false | Require auth to access the app |
->>>>>>> 797e7d0e
 | LOG_INCOMING_MESSAGES | false | Log incoming messages to the console |
 | LOG_TRIM_MESSAGES | true | Log only the last message to the console |
 
