--- conflicted
+++ resolved
@@ -61,14 +61,6 @@
 | GOOGLE_CSE_ID         |                                | See [Custom Search JSON API documentation][GCSE]        |
 
 If you do not provide an OpenAI API key with `OPENAI_API_KEY`, users will have to provide their own key.
-<<<<<<< HEAD
-If you don't have an OpenAI API key, you can get one [here](https://platform.openai.com/account/api-keys).
-=======
 If you don't have an OpenAI API key, you can get one [here](https://platform.openai.com/account/api-keys).
 
-## Contact
-
-If you have any questions, feel free to reach out to me on [Twitter](https://twitter.com/mckaywrigley).
-
-[GCSE]: https://developers.google.com/custom-search/v1/overview
->>>>>>> c9d11466
+[GCSE]: https://developers.google.com/custom-search/v1/overview