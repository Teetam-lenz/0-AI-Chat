# Chatbot UI

Chatbot UI is an open source chat UI for AI models.

See a [demo](https://twitter.com/mckaywrigley/status/1640380021423603713?s=46&t=AowqkodyK6B4JccSOxSPew).

![Chatbot UI](./public/screenshots/screenshot-0402023.jpg)

## Updates

Chatbot UI will be updated over time.

Expect frequent improvements.

**Next up:**

- [ ] Sharing
- [ ] "Bots"

## Deploy

**Vercel**

Host your own live version of Chatbot UI with Vercel.

[![Deploy with Vercel](https://vercel.com/button)](https://vercel.com/new/clone?repository-url=https%3A%2F%2Fgithub.com%2Fmckaywrigley%2Fchatbot-ui)

**Docker**

Build locally:

```shell
docker build -t chatgpt-ui .
docker run -e OPENAI_API_KEY=xxxxxxxx -p 3000:3000 chatgpt-ui
```

Pull from ghcr:

```
docker run -e OPENAI_API_KEY=xxxxxxxx -p 3000:3000 ghcr.io/mckaywrigley/chatbot-ui:main
```

## Running Locally

**1. Clone Repo**

```bash
git clone https://github.com/mckaywrigley/chatbot-ui.git
```

**2. Install Dependencies**

```bash
npm i
```

**3. Provide OpenAI API Key**

Create a .env.local file in the root of the repo with your OpenAI API Key:

```bash
OPENAI_API_KEY=YOUR_KEY
```

> You can set `OPENAI_API_HOST` where access to the official OpenAI host is restricted or unavailable, allowing users to configure an alternative host for their specific needs.

> Additionally, if you have multiple OpenAI Organizations, you can set `OPENAI_ORGANIZATION` to specify one.

**4. Run App**

```bash
npm run dev
```

**5. Use It**

You should be able to start chatting.

## Configuration

When deploying the application, the following environment variables can be set:

<<<<<<< HEAD
| Environment Variable              | Default value                  | Description                                                                                                                               |
| --------------------------------- | ------------------------------ | ----------------------------------------------------------------------------------------------------------------------------------------- |
| OPENAI_API_KEY                    |                                | The default API key used for authentication with OpenAI                                                                                   |
| OPENAI_API_HOST                   | `https://api.openai.com`       | The base url, for Azure use `https://<endpoint>.openai.azure.com`                                                                         |
| OPENAI_API_TYPE                   | `openai`                       | The API type, options are `openai` or `azure`                                                                                             |
| OPENAI_API_VERSION                | `2023-03-15-preview`           | Only applicable for Azure OpenAI                                                                                                          |
| AZURE_DEPLOYMENT_ID               |                                | Needed when Azure OpenAI, Ref [Azure OpenAI API](https://learn.microsoft.com/zh-cn/azure/cognitive-services/openai/reference#completions) |
| OPENAI_ORGANIZATION               |                                | Your OpenAI organization ID                                                                                                               |
| DEFAULT_MODEL                     | `gpt-3.5-turbo`                | The default model to use on new conversations, for Azure use `gpt-35-turbo`                                                               |
| NEXT_PUBLIC_DEFAULT_SYSTEM_PROMPT | [see here](utils/app/const.ts) | The default system prompt to use on new conversations                                                                                     |
| NEXT_PUBLIC_DEFAULT_TEMPERATURE   | 1                              | The default temperature to use on new conversations                                                                                       |
| GOOGLE_API_KEY                    |                                | See [Custom Search JSON API documentation][GCSE]                                                                                          |
| GOOGLE_CSE_ID                     |                                | See [Custom Search JSON API documentation][GCSE]                                                                                          |
=======
| Environment Variable  | Default value                  | Description                                             |
| --------------------- | ------------------------------ | ------------------------------------------------------- |
| OPENAI_API_KEY        |                                | The default API key used for authentication with OpenAI |
| OPENAI_API_HOST       | `https://api.openai.com`       | The base url, for Azure use `https://<endpoint>.openai.azure.com` |
| OPENAI_API_TYPE       | `openai`                       | The API type, options are `openai` or `azure`           |
| OPENAI_API_VERSION    | `2023-03-15-preview`           | Only applicable for Azure OpenAI                        |
| AZURE_DEPLOYMENT_ID   |                                | Needed when Azure OpenAI, Ref [Azure OpenAI API](https://learn.microsoft.com/zh-cn/azure/cognitive-services/openai/reference#completions)                                |
| OPENAI_ORGANIZATION   |                                | Your OpenAI organization ID                             |
| DEFAULT_MODEL         | `gpt-3.5-turbo`                | The default model to use on new conversations, for Azure use `gpt-35-turbo` |
| NEXT_PUBLIC_DEFAULT_SYSTEM_PROMPT | [see here](utils/app/const.ts) | The default system prompt to use on new conversations   |
| GOOGLE_API_KEY        |                                | See [Custom Search JSON API documentation][GCSE]        |
| GOOGLE_CSE_ID         |                                | See [Custom Search JSON API documentation][GCSE]        |
| NEXTAUTH_ENABLED      | `false`                        | Enable SSO authentication. set 'true' or 'false'                                                                                          |
| NEXTAUTH_EMAIL_PATTERN |                               | The email regex pattern granted access to chatbot-ui                                                                                      |
| NEXTAUTH_URL          | `http://localhost:3000`        | NextAuth Settings. See [Official Document](https://next-auth.js.org/configuration/options)                                                |
| NEXTAUTH_SECRET       |                                | NextAuth Settings. See [Official Document](https://next-auth.js.org/configuration/options)                                                |
| GITHUB_CLIENT_ID      |                                | GitHub OAuth Client ID for NextAuth                                                                                                       |
| GITHUB_CLIENT_SECRET  |                                | GitHub OAuth Client Secret for NextAuth                                                                                                   |
| GOOGLE_CLIENT_ID      |                                | Google OAuth Client ID for NextAuth                                                                                                       |
| GOOGLE_CLIENT_SECRET  |                                | Google OAuth Client Secret for NextAuth                                                                                                   |

>>>>>>> d0cb6061

If you do not provide an OpenAI API key with `OPENAI_API_KEY`, users will have to provide their own key.

If you don't have an OpenAI API key, you can get one [here](https://platform.openai.com/account/api-keys).

## Contact

If you have any questions, feel free to reach out to Mckay on [Twitter](https://twitter.com/mckaywrigley).

[GCSE]: https://developers.google.com/custom-search/v1/overview<|MERGE_RESOLUTION|>--- conflicted
+++ resolved
@@ -80,7 +80,6 @@
 
 When deploying the application, the following environment variables can be set:
 
-<<<<<<< HEAD
 | Environment Variable              | Default value                  | Description                                                                                                                               |
 | --------------------------------- | ------------------------------ | ----------------------------------------------------------------------------------------------------------------------------------------- |
 | OPENAI_API_KEY                    |                                | The default API key used for authentication with OpenAI                                                                                   |
@@ -94,29 +93,14 @@
 | NEXT_PUBLIC_DEFAULT_TEMPERATURE   | 1                              | The default temperature to use on new conversations                                                                                       |
 | GOOGLE_API_KEY                    |                                | See [Custom Search JSON API documentation][GCSE]                                                                                          |
 | GOOGLE_CSE_ID                     |                                | See [Custom Search JSON API documentation][GCSE]                                                                                          |
-=======
-| Environment Variable  | Default value                  | Description                                             |
-| --------------------- | ------------------------------ | ------------------------------------------------------- |
-| OPENAI_API_KEY        |                                | The default API key used for authentication with OpenAI |
-| OPENAI_API_HOST       | `https://api.openai.com`       | The base url, for Azure use `https://<endpoint>.openai.azure.com` |
-| OPENAI_API_TYPE       | `openai`                       | The API type, options are `openai` or `azure`           |
-| OPENAI_API_VERSION    | `2023-03-15-preview`           | Only applicable for Azure OpenAI                        |
-| AZURE_DEPLOYMENT_ID   |                                | Needed when Azure OpenAI, Ref [Azure OpenAI API](https://learn.microsoft.com/zh-cn/azure/cognitive-services/openai/reference#completions)                                |
-| OPENAI_ORGANIZATION   |                                | Your OpenAI organization ID                             |
-| DEFAULT_MODEL         | `gpt-3.5-turbo`                | The default model to use on new conversations, for Azure use `gpt-35-turbo` |
-| NEXT_PUBLIC_DEFAULT_SYSTEM_PROMPT | [see here](utils/app/const.ts) | The default system prompt to use on new conversations   |
-| GOOGLE_API_KEY        |                                | See [Custom Search JSON API documentation][GCSE]        |
-| GOOGLE_CSE_ID         |                                | See [Custom Search JSON API documentation][GCSE]        |
-| NEXTAUTH_ENABLED      | `false`                        | Enable SSO authentication. set 'true' or 'false'                                                                                          |
-| NEXTAUTH_EMAIL_PATTERN |                               | The email regex pattern granted access to chatbot-ui                                                                                      |
-| NEXTAUTH_URL          | `http://localhost:3000`        | NextAuth Settings. See [Official Document](https://next-auth.js.org/configuration/options)                                                |
-| NEXTAUTH_SECRET       |                                | NextAuth Settings. See [Official Document](https://next-auth.js.org/configuration/options)                                                |
-| GITHUB_CLIENT_ID      |                                | GitHub OAuth Client ID for NextAuth                                                                                                       |
-| GITHUB_CLIENT_SECRET  |                                | GitHub OAuth Client Secret for NextAuth                                                                                                   |
-| GOOGLE_CLIENT_ID      |                                | Google OAuth Client ID for NextAuth                                                                                                       |
-| GOOGLE_CLIENT_SECRET  |                                | Google OAuth Client Secret for NextAuth                                                                                                   |
-
->>>>>>> d0cb6061
+| NEXTAUTH_ENABLED                  | `false`                        | Enable SSO authentication. set 'true' or 'false'                                                                                          |
+| NEXTAUTH_EMAIL_PATTERN            |                                | The email regex pattern granted access to chatbot-ui                                                                                      |
+| NEXTAUTH_URL                      | `http://localhost:3000`        | NextAuth Settings. See [Official Document](https://next-auth.js.org/configuration/options)                                                |
+| NEXTAUTH_SECRET                   |                                | NextAuth Settings. See [Official Document](https://next-auth.js.org/configuration/options)                                                |
+| GITHUB_CLIENT_ID                  |                                | GitHub OAuth Client ID for NextAuth                                                                                                       |
+| GITHUB_CLIENT_SECRET              |                                | GitHub OAuth Client Secret for NextAuth                                                                                                   |
+| GOOGLE_CLIENT_ID                  |                                | Google OAuth Client ID for NextAuth                                                                                                       |
+| GOOGLE_CLIENT_SECRET              |                                | Google OAuth Client Secret for NextAuth                                                                                                   |
 
 If you do not provide an OpenAI API key with `OPENAI_API_KEY`, users will have to provide their own key.
 
