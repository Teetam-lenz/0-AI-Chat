<<<<<<< HEAD
import { CHAT_SETTING_LIMITS } from "@/lib/chat-setting-limits"
import { checkApiKey, getServerProfile } from "@/lib/server/server-chat-helpers"
import { getBase64FromDataURL, getMediaTypeFromDataURL } from "@/lib/utils"
import { ChatSettings } from "@/types"
import Anthropic from "@anthropic-ai/sdk"
import { AnthropicStream, StreamingTextResponse } from "ai"
=======
import { CHAT_SETTING_LIMITS } from "@/lib/chat-setting-limits";
import { checkApiKey, getServerProfile } from "@/lib/server/server-chat-helpers";
import { ChatSettings } from "@/types";
import Anthropic from "@anthropic-ai/sdk";
import { AnthropicStream, StreamingTextResponse } from "ai";
import { NextRequest, NextResponse } from "next/server";
>>>>>>> 063001c8

export const runtime = "edge";

export async function POST(request: NextRequest) {
  const json = await request.json();
  const { chatSettings, messages } = json as {
    chatSettings: ChatSettings;
    messages: any[];
  };

  try {
    const profile = await getServerProfile();
    checkApiKey(profile.anthropic_api_key, "Anthropic");
    let ANTHROPIC_FORMATTED_MESSAGES: any = messages.slice(1);

    const anthropic = new Anthropic({
<<<<<<< HEAD
      apiKey: profile.anthropic_api_key || ""
    })

    ANTHROPIC_FORMATTED_MESSAGES = ANTHROPIC_FORMATTED_MESSAGES?.map(
      (message: any) => {
        return {
          ...message,
          content: message?.content.map((content: any) => {
            if (content?.type === "image_url" && content?.image_url?.length) {
              return {
                type: "image",
                source: {
                  type: "base64",
                  media_type: getMediaTypeFromDataURL(content.image_url),
                  data: getBase64FromDataURL(content.image_url)
                }
              }
            } else {
              return content
            }
          })
        }
      }
    )

    const response = await anthropic.messages.create({
      model: chatSettings.model,
      messages: ANTHROPIC_FORMATTED_MESSAGES,
      temperature: chatSettings.temperature,
      system: messages[0].content,
      max_tokens:
        CHAT_SETTING_LIMITS[chatSettings.model].MAX_TOKEN_OUTPUT_LENGTH,
      stream: true
    })
=======
      apiKey: profile.anthropic_api_key || "",
    });
>>>>>>> 063001c8

    try {
      const response = await anthropic.messages.create({
        model: chatSettings.model,
        messages: ANTHROPIC_FORMATTED_MESSAGES,
        temperature: chatSettings.temperature,
        system: messages[0].content,
        max_tokens: CHAT_SETTING_LIMITS[chatSettings.model].MAX_TOKEN_OUTPUT_LENGTH,
        stream: true,
      });

      try {
        const stream = AnthropicStream(response);
        return new StreamingTextResponse(stream);
      } catch (error: any) {
        console.error("Error parsing Anthropic API response:", error);
        return new NextResponse(
          JSON.stringify({ message: "An error occurred while parsing the Anthropic API response" }),
          { status: 500 }
        );
      }
    } catch (error: any) {
      console.error("Error calling Anthropic API:", error);
      return new NextResponse(
        JSON.stringify({ message: "An error occurred while calling the Anthropic API" }),
        { status: 500 }
      );
    }
  } catch (error: any) {
    let errorMessage = error.message || "An unexpected error occurred";
    const errorCode = error.status || 500;
    if (errorMessage.toLowerCase().includes("api key not found")) {
      errorMessage = "Anthropic API Key not found. Please set it in your profile settings.";
    } else if (errorCode === 401) {
      errorMessage = "Anthropic API Key is incorrect. Please fix it in your profile settings.";
    }
    return new NextResponse(JSON.stringify({ message: errorMessage }), {
      status: errorCode,
    });
  }
}<|MERGE_RESOLUTION|>--- conflicted
+++ resolved
@@ -1,44 +1,44 @@
-<<<<<<< HEAD
 import { CHAT_SETTING_LIMITS } from "@/lib/chat-setting-limits"
 import { checkApiKey, getServerProfile } from "@/lib/server/server-chat-helpers"
 import { getBase64FromDataURL, getMediaTypeFromDataURL } from "@/lib/utils"
 import { ChatSettings } from "@/types"
 import Anthropic from "@anthropic-ai/sdk"
 import { AnthropicStream, StreamingTextResponse } from "ai"
-=======
-import { CHAT_SETTING_LIMITS } from "@/lib/chat-setting-limits";
-import { checkApiKey, getServerProfile } from "@/lib/server/server-chat-helpers";
-import { ChatSettings } from "@/types";
-import Anthropic from "@anthropic-ai/sdk";
-import { AnthropicStream, StreamingTextResponse } from "ai";
-import { NextRequest, NextResponse } from "next/server";
->>>>>>> 063001c8
+import { NextRequest, NextResponse } from "next/server"
 
-export const runtime = "edge";
+export const runtime = "edge"
 
 export async function POST(request: NextRequest) {
-  const json = await request.json();
+  const json = await request.json()
   const { chatSettings, messages } = json as {
-    chatSettings: ChatSettings;
-    messages: any[];
-  };
+    chatSettings: ChatSettings
+    messages: any[]
+  }
 
   try {
-    const profile = await getServerProfile();
-    checkApiKey(profile.anthropic_api_key, "Anthropic");
-    let ANTHROPIC_FORMATTED_MESSAGES: any = messages.slice(1);
+    const profile = await getServerProfile()
 
-    const anthropic = new Anthropic({
-<<<<<<< HEAD
-      apiKey: profile.anthropic_api_key || ""
-    })
+    checkApiKey(profile.anthropic_api_key, "Anthropic")
+
+    let ANTHROPIC_FORMATTED_MESSAGES: any = messages.slice(1)
 
     ANTHROPIC_FORMATTED_MESSAGES = ANTHROPIC_FORMATTED_MESSAGES?.map(
       (message: any) => {
+        const messageContent =
+          typeof message?.content === "string"
+            ? [message.content]
+            : message?.content
+
         return {
           ...message,
-          content: message?.content.map((content: any) => {
-            if (content?.type === "image_url" && content?.image_url?.length) {
+          content: messageContent.map((content: any) => {
+            if (typeof content === "string") {
+              // Handle the case where content is a string
+              return { type: "text", text: content }
+            } else if (
+              content?.type === "image_url" &&
+              content?.image_url?.length
+            ) {
               return {
                 type: "image",
                 source: {
@@ -55,19 +55,9 @@
       }
     )
 
-    const response = await anthropic.messages.create({
-      model: chatSettings.model,
-      messages: ANTHROPIC_FORMATTED_MESSAGES,
-      temperature: chatSettings.temperature,
-      system: messages[0].content,
-      max_tokens:
-        CHAT_SETTING_LIMITS[chatSettings.model].MAX_TOKEN_OUTPUT_LENGTH,
-      stream: true
+    const anthropic = new Anthropic({
+      apiKey: profile.anthropic_api_key || ""
     })
-=======
-      apiKey: profile.anthropic_api_key || "",
-    });
->>>>>>> 063001c8
 
     try {
       const response = await anthropic.messages.create({
@@ -75,37 +65,47 @@
         messages: ANTHROPIC_FORMATTED_MESSAGES,
         temperature: chatSettings.temperature,
         system: messages[0].content,
-        max_tokens: CHAT_SETTING_LIMITS[chatSettings.model].MAX_TOKEN_OUTPUT_LENGTH,
-        stream: true,
-      });
+        max_tokens:
+          CHAT_SETTING_LIMITS[chatSettings.model].MAX_TOKEN_OUTPUT_LENGTH,
+        stream: true
+      })
 
       try {
-        const stream = AnthropicStream(response);
-        return new StreamingTextResponse(stream);
+        const stream = AnthropicStream(response)
+        return new StreamingTextResponse(stream)
       } catch (error: any) {
-        console.error("Error parsing Anthropic API response:", error);
+        console.error("Error parsing Anthropic API response:", error)
         return new NextResponse(
-          JSON.stringify({ message: "An error occurred while parsing the Anthropic API response" }),
+          JSON.stringify({
+            message:
+              "An error occurred while parsing the Anthropic API response"
+          }),
           { status: 500 }
-        );
+        )
       }
     } catch (error: any) {
-      console.error("Error calling Anthropic API:", error);
+      console.error("Error calling Anthropic API:", error)
       return new NextResponse(
-        JSON.stringify({ message: "An error occurred while calling the Anthropic API" }),
+        JSON.stringify({
+          message: "An error occurred while calling the Anthropic API"
+        }),
         { status: 500 }
-      );
+      )
     }
   } catch (error: any) {
-    let errorMessage = error.message || "An unexpected error occurred";
-    const errorCode = error.status || 500;
+    let errorMessage = error.message || "An unexpected error occurred"
+    const errorCode = error.status || 500
+
     if (errorMessage.toLowerCase().includes("api key not found")) {
-      errorMessage = "Anthropic API Key not found. Please set it in your profile settings.";
+      errorMessage =
+        "Anthropic API Key not found. Please set it in your profile settings."
     } else if (errorCode === 401) {
-      errorMessage = "Anthropic API Key is incorrect. Please fix it in your profile settings.";
+      errorMessage =
+        "Anthropic API Key is incorrect. Please fix it in your profile settings."
     }
+
     return new NextResponse(JSON.stringify({ message: errorMessage }), {
-      status: errorCode,
-    });
+      status: errorCode
+    })
   }
 }