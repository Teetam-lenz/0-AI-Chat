--- conflicted
+++ resolved
@@ -1,7 +1,8 @@
 import { LLM, LLMID } from "@/types";
 
 export function GET(): Promise<Response> {
-<<<<<<< HEAD
+    if (process.env.NODE_ENV !== "production") {
+
   return new Promise((resolve, reject) => {
     fetch(process.env.NEXT_PUBLIC_OLLAMA_URL + "/api/tags")
       .then(response => {
@@ -28,46 +29,5 @@
         reject(error);
       });
   });
-=======
-  if (process.env.NODE_ENV !== "production") {
-    return new Promise((resolve, reject) => {
-      exec("ollama serve", (error: any, stdout: any, stderr: any) => {})
-
-      exec("ollama list", (error: any, stdout: any, stderr: any) => {
-        if (error) {
-          reject(error)
-          return
-        }
-
-        if (stderr) {
-          reject(new Error(stderr))
-          return
-        }
-
-        const rows = stdout.split("\n")
-        const dataRows = rows.slice(1, -1)
-        const modelNames = dataRows.map((row: string) => row.split(/\s+/)[0])
-
-        const localModels = modelNames.map((modelName: string) => {
-          const model: LLM = {
-            modelId: modelName as LLMID,
-            modelName: modelName,
-            provider: "ollama",
-            hostedId: modelName,
-            platformLink: "https://ollama.ai/library",
-            imageInput: false
-          }
-
-          return model
-        })
-
-        resolve(new Response(JSON.stringify({ localModels })))
-      })
-    })
-  } else {
-    return new Promise(resolve => {
-      resolve(new Response(JSON.stringify({ localModels: [] })))
-    })
-  }
->>>>>>> 8e0c5b1c
+}
 }