import { Brand } from "@/components/ui/brand"
import { Input } from "@/components/ui/input"
import { Label } from "@/components/ui/label"
import { SubmitButton } from "@/components/ui/submit-button"
import { createClient } from "@/lib/supabase/server"
import { Database } from "@/supabase/types"
import { createServerClient } from "@supabase/ssr"
import { get } from "@vercel/edge-config"
import { Metadata } from "next"
import { cookies, headers } from "next/headers"
import { redirect } from "next/navigation"

export const metadata: Metadata = {
  title: "Login"
}

export default async function Login({
  searchParams
}: {
  searchParams: { message: string }
}) {
  const cookieStore = cookies()
  const supabase = createServerClient<Database>(
    process.env.NEXT_PUBLIC_SUPABASE_URL!,
    process.env.NEXT_PUBLIC_SUPABASE_ANON_KEY!,
    {
      cookies: {
        get(name: string) {
          return cookieStore.get(name)?.value
        }
      }
    }
  )
  const session = (await supabase.auth.getSession()).data.session

  if (session) {
    const { data: homeWorkspace, error } = await supabase
      .from("workspaces")
      .select("*")
      .eq("user_id", session.user.id)
      .eq("is_home", true)
      .single()

    if (!homeWorkspace) {
      throw new Error(error.message)
    }

    return redirect(`/${homeWorkspace.id}/chat`)
  }

  const signIn = async (formData: FormData) => {
    "use server"

    const email = formData.get("email") as string
    const password = formData.get("password") as string
    const cookieStore = cookies()
    const supabase = createClient(cookieStore)

    const { data, error } = await supabase.auth.signInWithPassword({
      email,
      password
    })

    if (error) {
      return redirect(`/login?message=${error.message}`)
    }

    const { data: homeWorkspace, error: homeWorkspaceError } = await supabase
      .from("workspaces")
      .select("*")
      .eq("user_id", data.user.id)
      .eq("is_home", true)
      .single()

    if (!homeWorkspace) {
      throw new Error(
        homeWorkspaceError?.message || "An unexpected error occurred"
      )
    }

    return redirect(`/${homeWorkspace.id}/chat`)
  }

  const getEnvVarOrEdgeConfigValue = async (name: string) => {
    "use server"
    if (process.env.EDGE_CONFIG) {
      return await get<string>(name)
    }

    return process.env[name]
  }

  const signUp = async (formData: FormData) => {
    "use server"

    const email = formData.get("email") as string
    const password = formData.get("password") as string

    const emailDomainWhitelistPatternsString = await getEnvVarOrEdgeConfigValue(
      "EMAIL_DOMAIN_WHITELIST"
    )
    const emailDomainWhitelist = emailDomainWhitelistPatternsString?.trim()
      ? emailDomainWhitelistPatternsString?.split(",")
      : []
    const emailWhitelistPatternsString =
      await getEnvVarOrEdgeConfigValue("EMAIL_WHITELIST")
    const emailWhitelist = emailWhitelistPatternsString?.trim()
      ? emailWhitelistPatternsString?.split(",")
      : []

    // If there are whitelist patterns, check if the email is allowed to sign up
    if (emailDomainWhitelist.length > 0 || emailWhitelist.length > 0) {
      const domainMatch = emailDomainWhitelist?.includes(email.split("@")[1])
      const emailMatch = emailWhitelist?.includes(email)
      if (!domainMatch && !emailMatch) {
        return redirect(
          `/login?message=Email ${email} is not allowed to sign up.`
        )
      }
    }

    const cookieStore = cookies()
    const supabase = createClient(cookieStore)

    const { error } = await supabase.auth.signUp({
      email,
      password,
      options: {
        // USE IF YOU WANT TO SEND EMAIL VERIFICATION, ALSO CHANGE TOML FILE
        // emailRedirectTo: `${origin}/auth/callback`
      }
    })

    if (error) {
      console.error(error)
      return redirect(`/login?message=${error.message}`)
    }

    return redirect("/setup")

    // USE IF YOU WANT TO SEND EMAIL VERIFICATION, ALSO CHANGE TOML FILE
    // return redirect("/login?message=Check email to continue sign in process")
  }

  const handleResetPassword = async (formData: FormData) => {
    "use server"

    const origin = headers().get("origin")
    const email = formData.get("email") as string
    const cookieStore = cookies()
    const supabase = createClient(cookieStore)

    const { error } = await supabase.auth.resetPasswordForEmail(email, {
      redirectTo: `${origin}/auth/callback?next=/login/password`
    })

    if (error) {
      return redirect(`/login?message=${error.message}`)
    }

    return redirect("/login?message=Check email to reset password")
  }

  return (
    <div className="flex w-full flex-1 flex-col justify-center gap-2 px-8 sm:max-w-md">
      <form
        className="animate-in text-foreground flex w-full flex-1 flex-col justify-center gap-2"
        action={signIn}
      >
        <Brand />

        <Label className="text-md mt-4" htmlFor="email">
          Email
        </Label>
        <Input
          className="mb-3 rounded-md border bg-inherit px-4 py-2"
          name="email"
          placeholder="you@example.com"
          required
        />

        <Label className="text-md" htmlFor="password">
          Password
        </Label>
        <Input
          className="mb-6 rounded-md border bg-inherit px-4 py-2"
          type="password"
          name="password"
          placeholder="••••••••"
        />

        <SubmitButton className="mb-2 rounded-md bg-blue-700 px-4 py-2 text-white">
          Login
        </SubmitButton>

<<<<<<< HEAD
        
=======
        <SubmitButton
          formAction={signUp}
          className="border-foreground/20 mb-2 rounded-md border px-4 py-2"
        >
          Sign Up
        </SubmitButton>

        <div className="text-muted-foreground mt-1 flex justify-center text-sm">
          <span className="mr-1">Forgot your password?</span>
          <button
            formAction={handleResetPassword}
            className="text-primary ml-1 underline hover:opacity-80"
          >
            Reset
          </button>
        </div>
>>>>>>> 35b86e85

        {searchParams?.message && (
          <p className="bg-foreground/10 text-foreground mt-4 p-4 text-center">
            {searchParams.message}
          </p>
        )}
      </form>
    </div>
  )
}<|MERGE_RESOLUTION|>--- conflicted
+++ resolved
@@ -193,9 +193,6 @@
           Login
         </SubmitButton>
 
-<<<<<<< HEAD
-        
-=======
         <SubmitButton
           formAction={signUp}
           className="border-foreground/20 mb-2 rounded-md border px-4 py-2"
@@ -212,7 +209,6 @@
             Reset
           </button>
         </div>
->>>>>>> 35b86e85
 
         {searchParams?.message && (
           <p className="bg-foreground/10 text-foreground mt-4 p-4 text-center">
