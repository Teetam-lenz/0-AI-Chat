--- conflicted
+++ resolved
@@ -66,12 +66,9 @@
   code: String | null;
   title: String;
   messageLines: String[];
-<<<<<<< HEAD
 }
 
 export interface PromptTemplate {
   act: string;
   prompt: string;
-=======
->>>>>>> d6973b9c
 }