import { ModelProvider } from "."

export type LLMID =
  | OpenAILLMID
  | GoogleLLMID
  | AnthropicLLMID
  | MistralLLMID
  | PerplexityLLMID
  | ZhipuLLMID

// OpenAI Models (UPDATED 1/29/24)
export type OpenAILLMID =
  | "gpt-4-turbo-preview" // GPT-4 Turbo
  | "gpt-4-vision-preview" // GPT-4 Vision
  | "gpt-4" // GPT-4
  | "gpt-3.5-turbo" // Updated GPT-3.5 Turbo

// Google Models
export type GoogleLLMID =
  | "gemini-pro" // Gemini Pro
  | "gemini-pro-vision" // Gemini Pro Vision

// Anthropic Models
export type AnthropicLLMID =
  | "claude-2.1" // Claude 2
  | "claude-instant-1.2" // Claude Instant

// Mistral Models
export type MistralLLMID =
  | "mistral-tiny" // Mistral Tiny
  | "mistral-small" // Mistral Small
  | "mistral-medium" // Mistral Medium

// Perplexity Models (UPDATED 1/31/24)
export type PerplexityLLMID =
  | "pplx-7b-online" // Perplexity Online 7B
  | "pplx-70b-online" // Perplexity Online 70B
  | "pplx-7b-chat" // Perplexity Chat 7B
  | "pplx-70b-chat" // Perplexity Chat 70B
  | "mixtral-8x7b-instruct" // Mixtral 8x7B Instruct
  | "mistral-7b-instruct" // Mistral 7B Instruct
  | "llama-2-70b-chat" // Llama2 70B Chat
  | "codellama-34b-instruct" // CodeLlama 34B Instruct
  | "codellama-70b-instruct" // CodeLlama 70B Instruct
<<<<<<< HEAD
=======

// Zhipu Models
export type ZhipuLLMID =
  | "glm-4" // GLM-4
  | "glm-4v" // GLM-4 Vision
  | "glm-3-turbo" // GLM-3 Turbo
>>>>>>> 6fb8d824

export interface LLM {
  modelId: LLMID
  modelName: string
  provider: ModelProvider
  hostedId: string
  platformLink: string
  imageInput: boolean
}

export interface OpenRouterLLM extends LLM {
  maxContext: number
}<|MERGE_RESOLUTION|>--- conflicted
+++ resolved
@@ -42,15 +42,12 @@
   | "llama-2-70b-chat" // Llama2 70B Chat
   | "codellama-34b-instruct" // CodeLlama 34B Instruct
   | "codellama-70b-instruct" // CodeLlama 70B Instruct
-<<<<<<< HEAD
-=======
 
 // Zhipu Models
 export type ZhipuLLMID =
   | "glm-4" // GLM-4
   | "glm-4v" // GLM-4 Vision
   | "glm-3-turbo" // GLM-3 Turbo
->>>>>>> 6fb8d824
 
 export interface LLM {
   modelId: LLMID
